// Copyright 2018 Google LLC
//
// Licensed under the Apache License, Version 2.0 (the "License");
// you may not use this file except in compliance with the License.
// You may obtain a copy of the License at
//
//      http://www.apache.org/licenses/LICENSE-2.0
//
// Unless required by applicable law or agreed to in writing, software
// distributed under the License is distributed on an "AS IS" BASIS,
// WITHOUT WARRANTIES OR CONDITIONS OF ANY KIND, either express or implied.
// See the License for the specific language governing permissions and
// limitations under the License.

plugins {
<<<<<<< HEAD
    id("com.diffplug.spotless") version "6.18.0"
=======
    id("com.ncorti.ktfmt.gradle") version "0.11.0"
    id("com.github.sherter.google-java-format") version "0.9"
    kotlin("plugin.serialization") version "1.7.10"
>>>>>>> da631d23
    `kotlin-dsl`
}

repositories {
    mavenLocal()
    maven(url = "https://maven.google.com/")
    mavenCentral()
    maven(url = "https://storage.googleapis.com/android-ci/mvn/")
    maven(url = "https://plugins.gradle.org/m2/")
}

// Refer latest "perf-plugin" released version on https://maven.google.com/web/index.html?q=perf-plugin#com.google.firebase:perf-plugin
// The System property allows us to integrate with an unreleased version from https://bityl.co/3oYt.
// Refer go/fireperf-plugin-test-on-head for more details.
val perfPluginVersion = System.getenv("FIREBASE_PERF_PLUGIN_VERSION") ?: "1.4.1"

spotless {
    java {
        googleJavaFormat("1.16.0").groupArtifact("com.google.googlejavaformat:google-java-format")
        targetExclude(".gradle/**")
    }
    kotlin {
        ktfmt("0.43").googleStyle()
    }
}

<<<<<<< HEAD
java {
    sourceCompatibility = JavaVersion.VERSION_11
    targetCompatibility = JavaVersion.VERSION_11
}

=======
>>>>>>> da631d23
dependencies {
    // Firebase performance plugin, it should be added here because of how gradle dependency
    // resolution works, otherwise it breaks Fireperf Test Apps.
    // See https://github.com/gradle/gradle/issues/12286
    implementation("com.google.firebase:perf-plugin:$perfPluginVersion")
    implementation("com.google.auto.value:auto-value-annotations:1.8.1")
    annotationProcessor("com.google.auto.value:auto-value:1.6.5")
    implementation(kotlin("gradle-plugin", "1.7.10"))
    implementation("org.json:json:20210307")

    implementation("org.eclipse.aether:aether-api:1.0.0.v20140518")
    implementation("org.eclipse.aether:aether-util:1.0.0.v20140518")
    implementation("org.ow2.asm:asm-tree:9.5")
    implementation("org.eclipse.aether:aether-impl:1.0.0.v20140518")
    implementation("org.eclipse.aether:aether-connector-basic:1.0.0.v20140518")
    implementation("org.eclipse.aether:aether-transport-file:1.0.0.v20140518")
    implementation("org.eclipse.aether:aether-transport-http:1.0.0.v20140518")
    implementation("org.eclipse.aether:aether-transport-wagon:1.0.0.v20140518")
    implementation("org.apache.maven:maven-aether-provider:3.1.0")

    implementation("org.eclipse.jgit:org.eclipse.jgit:6.3.0.202209071007-r")

    implementation(libs.kotlinx.serialization.json)
    implementation("com.google.code.gson:gson:2.8.9")
<<<<<<< HEAD
    implementation("com.android.tools.build:gradle:7.2.2")
    implementation("com.android.tools.build:builder-test-api:7.2.2")
    implementation("com.diffplug.spotless:spotless-plugin-gradle:6.18.0")
=======
    implementation("com.android.tools.build:gradle:7.4.2")
    implementation("com.android.tools.build:builder-test-api:7.4.2")
>>>>>>> da631d23
    implementation("gradle.plugin.com.github.sherter.google-java-format:google-java-format-gradle-plugin:0.9")

    testImplementation(libs.bundles.kotest)
    testImplementation("junit:junit:4.13.2")
    testImplementation("com.google.truth:truth:1.1.2")
    testImplementation("commons-io:commons-io:2.6")
}

gradlePlugin {
    plugins {
        register("licensePlugin") {
            id = "LicenseResolverPlugin"
            implementationClass = "com.google.firebase.gradle.plugins.license.LicenseResolverPlugin"
        }
        register("multiProjectReleasePlugin") {
            id = "MultiProjectReleasePlugin"
            implementationClass = "com.google.firebase.gradle.MultiProjectReleasePlugin"
        }
        register("publishingPlugin") {
            id = "PublishingPlugin"
            implementationClass = "com.google.firebase.gradle.plugins.PublishingPlugin"
        }
        register("firebaseLibraryPlugin") {
            id = "firebase-library"
            implementationClass = "com.google.firebase.gradle.plugins.FirebaseLibraryPlugin"
        }
        register("firebaseJavaLibraryPlugin") {
            id = "firebase-java-library"
            implementationClass = "com.google.firebase.gradle.plugins.FirebaseJavaLibraryPlugin"
        }
        register("firebaseVendorPlugin") {
            id = "firebase-vendor"
            implementationClass = "com.google.firebase.gradle.plugins.VendorPlugin"
        }
    }
}

tasks.withType<Test> {
    testLogging {
        // Make sure output from standard out or error is shown in Gradle output.
        showStandardStreams = true
    }
    val enablePluginTests: String? by rootProject
    enabled = enablePluginTests == "true"
}<|MERGE_RESOLUTION|>--- conflicted
+++ resolved
@@ -13,13 +13,9 @@
 // limitations under the License.
 
 plugins {
-<<<<<<< HEAD
     id("com.diffplug.spotless") version "6.18.0"
-=======
-    id("com.ncorti.ktfmt.gradle") version "0.11.0"
     id("com.github.sherter.google-java-format") version "0.9"
     kotlin("plugin.serialization") version "1.7.10"
->>>>>>> da631d23
     `kotlin-dsl`
 }
 
@@ -46,14 +42,6 @@
     }
 }
 
-<<<<<<< HEAD
-java {
-    sourceCompatibility = JavaVersion.VERSION_11
-    targetCompatibility = JavaVersion.VERSION_11
-}
-
-=======
->>>>>>> da631d23
 dependencies {
     // Firebase performance plugin, it should be added here because of how gradle dependency
     // resolution works, otherwise it breaks Fireperf Test Apps.
@@ -78,14 +66,9 @@
 
     implementation(libs.kotlinx.serialization.json)
     implementation("com.google.code.gson:gson:2.8.9")
-<<<<<<< HEAD
-    implementation("com.android.tools.build:gradle:7.2.2")
-    implementation("com.android.tools.build:builder-test-api:7.2.2")
-    implementation("com.diffplug.spotless:spotless-plugin-gradle:6.18.0")
-=======
     implementation("com.android.tools.build:gradle:7.4.2")
     implementation("com.android.tools.build:builder-test-api:7.4.2")
->>>>>>> da631d23
+    implementation("com.diffplug.spotless:spotless-plugin-gradle:6.18.0")
     implementation("gradle.plugin.com.github.sherter.google-java-format:google-java-format-gradle-plugin:0.9")
 
     testImplementation(libs.bundles.kotest)
