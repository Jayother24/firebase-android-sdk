--- conflicted
+++ resolved
@@ -67,18 +67,12 @@
     testImplementation "com.google.truth:truth:$googleTruthVersion"
     testImplementation 'junit:junit:4.12'
     testImplementation 'junit:junit:4.13-beta-2'
-<<<<<<< HEAD
     testImplementation 'org.mockito:mockito-core:5.2.0'
     testImplementation 'org.mockito:mockito-inline:5.2.0'
-    testImplementation(project(":integ-testing")){
-=======
-    testImplementation 'org.mockito:mockito-core:2.25.0'
-    testImplementation 'org.mockito:mockito-inline:2.25.0'
     testImplementation "org.robolectric:robolectric:$robolectricVersion"
 
     androidTestImplementation project(':appcheck:firebase-appcheck')
     androidTestImplementation(project(":integ-testing")){
->>>>>>> ddae42dc
         exclude group: 'com.google.firebase', module: 'firebase-common'
         exclude group: 'com.google.firebase', module: 'firebase-components'
     }
