// Copyright 2021 Google LLC
//
// Licensed under the Apache License, Version 2.0 (the "License");
// you may not use this file except in compliance with the License.
// You may obtain a copy of the License at
//
//      http://www.apache.org/licenses/LICENSE-2.0
//
// Unless required by applicable law or agreed to in writing, software
// distributed under the License is distributed on an "AS IS" BASIS,
// WITHOUT WARRANTIES OR CONDITIONS OF ANY KIND, either express or implied.
// See the License for the specific language governing permissions and
// limitations under the License.

package com.google.firebase.firestore.model;

import static com.google.firebase.firestore.testutil.TestUtil.assertDoesNotThrow;
import static com.google.firebase.firestore.testutil.TestUtil.expectError;
import static com.google.firebase.firestore.testutil.TestUtil.fieldIndex;
import static com.google.firebase.firestore.testutil.TestUtil.filter;
import static com.google.firebase.firestore.testutil.TestUtil.orderBy;
import static com.google.firebase.firestore.testutil.TestUtil.path;
import static com.google.firebase.firestore.testutil.TestUtil.query;
import static org.junit.Assert.assertFalse;
import static org.junit.Assert.assertTrue;

import com.google.firebase.firestore.core.Query;
import com.google.firebase.firestore.core.Target;
import java.util.Arrays;
import java.util.Collections;
import java.util.List;
import java.util.stream.Stream;
import org.junit.Test;
import org.junit.runner.RunWith;
import org.robolectric.RobolectricTestRunner;
import org.robolectric.annotation.Config;

@RunWith(RobolectricTestRunner.class)
@Config(manifest = Config.NONE)
public class TargetIndexMatcherTest {
  List<Query> queriesWithEqualities =
      Arrays.asList(
          query("collId").filter(filter("a", "==", "a")),
          query("collId").filter(filter("a", "in", Collections.singletonList("a"))));

  List<Query> queriesWithInequalities =
      Arrays.asList(
          query("collId").filter(filter("a", "<", "a")),
          query("collId").filter(filter("a", "<=", "a")),
          query("collId").filter(filter("a", ">=", "a")),
          query("collId").filter(filter("a", ">", "a")),
          query("collId").filter(filter("a", "!=", "a")),
          query("collId").filter(filter("a", "not-in", Collections.singletonList("a"))));

  List<Query> queriesWithArrayContains =
      Arrays.asList(
          query("collId").filter(filter("a", "array-contains", "a")),
          query("collId")
              .filter(filter("a", "array-contains-any", Collections.singletonList("a"))));

<<<<<<< HEAD
  List<Query> queriesWithOrderBy =
=======
  List<Query> queriesWithOrderBys =
>>>>>>> dff55b6c
      Arrays.asList(
          query("collId").orderBy(orderBy("a")),
          query("collId").orderBy(orderBy("a", "desc")),
          query("collId").orderBy(orderBy("a", "asc")),
          query("collId").orderBy(orderBy("a")).orderBy(orderBy("__name__")),
          query("collId").filter(filter("a", "array-contains", "a")).orderBy(orderBy("b")));

  @Test
  public void canUseMergeJoin() {
    Query q = query("collId").filter(filter("a", "==", 1)).filter(filter("b", "==", 2));
    validateServesTarget(q, "a", FieldIndex.Segment.Kind.ASCENDING);
    validateServesTarget(q, "b", FieldIndex.Segment.Kind.ASCENDING);

    q =
        query("collId")
            .filter(filter("a", "==", 1))
            .filter(filter("b", "==", 2))
            .orderBy(orderBy("__name__", "desc"));
    validateServesTarget(
        q, "a", FieldIndex.Segment.Kind.ASCENDING, "__name__", FieldIndex.Segment.Kind.DESCENDING);
    validateServesTarget(
        q, "b", FieldIndex.Segment.Kind.ASCENDING, "__name__", FieldIndex.Segment.Kind.DESCENDING);
  }

  @Test
  public void canUsePartialIndex() {
    Query q = query("collId").orderBy(orderBy("a"));
    validateServesTarget(q, "a", FieldIndex.Segment.Kind.ASCENDING);

    q = query("collId").orderBy(orderBy("a")).orderBy(orderBy("b"));
    validateServesTarget(q, "a", FieldIndex.Segment.Kind.ASCENDING);
    validateServesTarget(
        q, "a", FieldIndex.Segment.Kind.ASCENDING, "b", FieldIndex.Segment.Kind.ASCENDING);
  }

  @Test
  public void cannotUsePartialIndexWithMissingArrayContains() {
    Query q = query("collId").filter(filter("a", "array-contains", "a")).orderBy(orderBy("b"));
    validateServesTarget(
        q, "a", FieldIndex.Segment.Kind.CONTAINS, "b", FieldIndex.Segment.Kind.ASCENDING);

    q = query("collId").orderBy(orderBy("b"));
    validateDoesNotServeTarget(
        q, "a", FieldIndex.Segment.Kind.CONTAINS, "b", FieldIndex.Segment.Kind.ASCENDING);
  }

  @Test
  public void cannotUseOverspecifiedIndex() {
    Query q = query("collId").orderBy(orderBy("a"));
    validateServesTarget(q, "a", FieldIndex.Segment.Kind.ASCENDING);
    validateDoesNotServeTarget(
        q, "a", FieldIndex.Segment.Kind.ASCENDING, "b", FieldIndex.Segment.Kind.ASCENDING);
  }

  @Test
  public void equalitiesWithDefaultOrder() {
    for (Query query : queriesWithEqualities) {
      validateServesTarget(query, "a", FieldIndex.Segment.Kind.ASCENDING);
      validateDoesNotServeTarget(query, "b", FieldIndex.Segment.Kind.ASCENDING);
      validateDoesNotServeTarget(query, "a", FieldIndex.Segment.Kind.CONTAINS);
    }
  }

  @Test
  public void equalitiesWithAscendingOrder() {
    Stream<Query> queriesWithEqualitiesAndAscendingOrder =
        queriesWithEqualities.stream().map(q -> q.orderBy(orderBy("a", "asc")));

    queriesWithEqualitiesAndAscendingOrder.forEach(
        query -> {
          validateServesTarget(query, "a", FieldIndex.Segment.Kind.ASCENDING);
          validateDoesNotServeTarget(query, "b", FieldIndex.Segment.Kind.ASCENDING);
          validateDoesNotServeTarget(query, "a", FieldIndex.Segment.Kind.CONTAINS);
        });
  }

  @Test
  public void equalitiesWithDescendingOrder() {
    Stream<Query> queriesWithEqualitiesAndDescendingOrder =
        queriesWithEqualities.stream().map(q -> q.orderBy(orderBy("a", "desc")));

    queriesWithEqualitiesAndDescendingOrder.forEach(
        query -> {
          validateServesTarget(query, "a", FieldIndex.Segment.Kind.ASCENDING);
          validateDoesNotServeTarget(query, "b", FieldIndex.Segment.Kind.ASCENDING);
          validateDoesNotServeTarget(query, "a", FieldIndex.Segment.Kind.CONTAINS);
        });
  }

  @Test
  public void inequalitiesWithDefaultOrder() {
    for (Query query : queriesWithInequalities) {
      validateServesTarget(query, "a", FieldIndex.Segment.Kind.ASCENDING);
      validateDoesNotServeTarget(query, "b", FieldIndex.Segment.Kind.ASCENDING);
      validateDoesNotServeTarget(query, "a", FieldIndex.Segment.Kind.CONTAINS);
    }
  }

  @Test
  public void inequalitiesWithAscendingOrder() {
    Stream<Query> queriesWithInequalitiesAndAscendingOrder =
        queriesWithInequalities.stream().map(q -> q.orderBy(orderBy("a", "asc")));

    queriesWithInequalitiesAndAscendingOrder.forEach(
        query -> {
          validateServesTarget(query, "a", FieldIndex.Segment.Kind.ASCENDING);
          validateDoesNotServeTarget(query, "b", FieldIndex.Segment.Kind.ASCENDING);
          validateDoesNotServeTarget(query, "a", FieldIndex.Segment.Kind.CONTAINS);
        });
  }

  @Test
  public void inequalitiesWithDescendingOrder() {
    Stream<Query> queriesWithInequalitiesAndDescendingOrder =
        queriesWithInequalities.stream().map(q -> q.orderBy(orderBy("a", "desc")));

    queriesWithInequalitiesAndDescendingOrder.forEach(
        query -> {
          validateServesTarget(query, "a", FieldIndex.Segment.Kind.DESCENDING);
          validateDoesNotServeTarget(query, "b", FieldIndex.Segment.Kind.ASCENDING);
          validateDoesNotServeTarget(query, "a", FieldIndex.Segment.Kind.CONTAINS);
        });
  }

  @Test
  public void inequalityUsesSingleFieldIndex() {
    Query q = query("collId").filter(filter("a", ">", 1)).filter(filter("a", "<", 10));
    validateServesTarget(q, "a", FieldIndex.Segment.Kind.ASCENDING);
  }

  @Test
  public void inQueryUsesMergeJoin() {
    Query q =
        query("collId").filter(filter("a", "in", Arrays.asList(1, 2))).filter(filter("b", "==", 5));
    validateServesTarget(q, "a", FieldIndex.Segment.Kind.ASCENDING);
    validateServesTarget(q, "b", FieldIndex.Segment.Kind.ASCENDING);
    validateServesTarget(
        q, "a", FieldIndex.Segment.Kind.ASCENDING, "b", FieldIndex.Segment.Kind.ASCENDING);
  }

  @Test
  public void validatesCollection() {
    {
      TargetIndexMatcher targetIndexMatcher = new TargetIndexMatcher(query("collId").toTarget());
      FieldIndex fieldIndex = fieldIndex("collId");
      assertDoesNotThrow(() -> targetIndexMatcher.servedByIndex(fieldIndex));
    }

    {
      TargetIndexMatcher targetIndexMatcher =
          new TargetIndexMatcher(new Query(path(""), "collId").toTarget());
      FieldIndex fieldIndex = fieldIndex("collId");
      assertDoesNotThrow(() -> targetIndexMatcher.servedByIndex(fieldIndex));
    }

    {
      TargetIndexMatcher targetIndexMatcher = new TargetIndexMatcher(query("collId2").toTarget());
      FieldIndex fieldIndex = fieldIndex("collId");
      expectError(
          () -> targetIndexMatcher.servedByIndex(fieldIndex),
          "INTERNAL ASSERTION FAILED: Collection IDs do not match");
    }
  }

  @Test
  public void withArrayContains() {
    for (Query query : queriesWithArrayContains) {
      validateDoesNotServeTarget(query, "a", FieldIndex.Segment.Kind.ASCENDING);
      validateDoesNotServeTarget(query, "a", FieldIndex.Segment.Kind.ASCENDING);
      validateServesTarget(query, "a", FieldIndex.Segment.Kind.CONTAINS);
    }
  }

  @Test
  public void testArrayContainsIsIndependent() {
    Query query =
        query("collId").filter(filter("value", "array-contains", "foo")).orderBy(orderBy("value"));
    validateServesTarget(
        query,
        "value",
        FieldIndex.Segment.Kind.CONTAINS,
        "value",
        FieldIndex.Segment.Kind.ASCENDING);
    validateServesTarget(
        query,
        "value",
        FieldIndex.Segment.Kind.ASCENDING,
        "value",
        FieldIndex.Segment.Kind.CONTAINS);
  }

  @Test
  public void withArrayContainsAndOrderBy() {
    Query queriesMultipleFilters =
        query("collId")
            .filter(filter("a", "array-contains", "a"))
            .filter(filter("a", ">", "b"))
            .orderBy(orderBy("a", "asc"));
    validateServesTarget(
        queriesMultipleFilters,
        "a",
        FieldIndex.Segment.Kind.CONTAINS,
        "a",
        FieldIndex.Segment.Kind.ASCENDING);
  }

  @Test
  public void withEqualityAndDescendingOrder() {
    Query q = query("collId").filter(filter("a", "==", 1)).orderBy(orderBy("__name__", "desc"));
    validateServesTarget(
        q, "a", FieldIndex.Segment.Kind.ASCENDING, "__name__", FieldIndex.Segment.Kind.DESCENDING);
  }

  @Test
  public void withMultipleEqualities() {
    Query queriesMultipleFilters =
        query("collId").filter(filter("a1", "==", "a")).filter(filter("a2", "==", "b"));
    validateServesTarget(
        queriesMultipleFilters,
        "a1",
        FieldIndex.Segment.Kind.ASCENDING,
        "a2",
        FieldIndex.Segment.Kind.ASCENDING);
    validateServesTarget(
        queriesMultipleFilters,
        "a2",
        FieldIndex.Segment.Kind.ASCENDING,
        "a1",
        FieldIndex.Segment.Kind.ASCENDING);
    validateDoesNotServeTarget(
        queriesMultipleFilters,
        "a1",
        FieldIndex.Segment.Kind.ASCENDING,
        "a2",
        FieldIndex.Segment.Kind.ASCENDING,
        "a3",
        FieldIndex.Segment.Kind.ASCENDING);
  }

  @Test
  public void withMultipleEqualitiesAndInequality() {
    Query queriesMultipleFilters =
        query("collId")
            .filter(filter("equality1", "==", "a"))
            .filter(filter("equality2", "==", "b"))
            .filter(filter("inequality", ">=", "c"));
    validateServesTarget(
        queriesMultipleFilters,
        "equality1",
        FieldIndex.Segment.Kind.ASCENDING,
        "equality2",
        FieldIndex.Segment.Kind.ASCENDING,
        "inequality",
        FieldIndex.Segment.Kind.ASCENDING);
    validateServesTarget(
        queriesMultipleFilters,
        "equality2",
        FieldIndex.Segment.Kind.ASCENDING,
        "equality1",
        FieldIndex.Segment.Kind.ASCENDING,
        "inequality",
        FieldIndex.Segment.Kind.ASCENDING);
    validateDoesNotServeTarget(
        queriesMultipleFilters,
        "equality2",
        FieldIndex.Segment.Kind.ASCENDING,
        "inequality",
        FieldIndex.Segment.Kind.ASCENDING,
        "equality1",
        FieldIndex.Segment.Kind.ASCENDING);

    queriesMultipleFilters =
        query("collId")
            .filter(filter("equality1", "==", "a"))
            .filter(filter("inequality", ">=", "c"))
            .filter(filter("equality2", "==", "b"));
    validateServesTarget(
        queriesMultipleFilters,
        "equality1",
        FieldIndex.Segment.Kind.ASCENDING,
        "equality2",
        FieldIndex.Segment.Kind.ASCENDING,
        "inequality",
        FieldIndex.Segment.Kind.ASCENDING);
    validateServesTarget(
        queriesMultipleFilters,
        "equality2",
        FieldIndex.Segment.Kind.ASCENDING,
        "equality1",
        FieldIndex.Segment.Kind.ASCENDING,
        "inequality",
        FieldIndex.Segment.Kind.ASCENDING);
    validateDoesNotServeTarget(
        queriesMultipleFilters,
        "equality1",
        FieldIndex.Segment.Kind.ASCENDING,
        "inequality",
        FieldIndex.Segment.Kind.ASCENDING,
        "equality2",
        FieldIndex.Segment.Kind.ASCENDING);
  }

  @Test
  public void withOrderBy() {
    Query q = query("collId").orderBy(orderBy("a"));
    validateServesTarget(q, "a", FieldIndex.Segment.Kind.ASCENDING);
    validateDoesNotServeTarget(q, "a", FieldIndex.Segment.Kind.DESCENDING);

    q = query("collId").orderBy(orderBy("a", "desc"));
    validateDoesNotServeTarget(q, "a", FieldIndex.Segment.Kind.ASCENDING);
    validateServesTarget(q, "a", FieldIndex.Segment.Kind.DESCENDING);

    q = query("collId").orderBy(orderBy("a")).orderBy(orderBy("__name__"));
    validateServesTarget(
        q, "a", FieldIndex.Segment.Kind.ASCENDING, "__name__", FieldIndex.Segment.Kind.ASCENDING);
    validateDoesNotServeTarget(
        q, "a", FieldIndex.Segment.Kind.ASCENDING, "__name__", FieldIndex.Segment.Kind.DESCENDING);
  }

  @Test
  public void withNotEquals() {
    Query q = query("collId").filter(filter("a", "!=", 1));
    validateServesTarget(q, "a", FieldIndex.Segment.Kind.ASCENDING);

    q = query("collId").filter(filter("a", "!=", 1)).orderBy(orderBy("a")).orderBy(orderBy("b"));
    validateServesTarget(
        q, "a", FieldIndex.Segment.Kind.ASCENDING, "b", FieldIndex.Segment.Kind.ASCENDING);
  }

  @Test
  public void withMultipleFilters() {
    Query queriesMultipleFilters =
        query("collId").filter(filter("a", "==", "a")).filter(filter("b", ">", "b"));
    validateServesTarget(queriesMultipleFilters, "a", FieldIndex.Segment.Kind.ASCENDING);
    validateServesTarget(
        queriesMultipleFilters,
        "a",
        FieldIndex.Segment.Kind.ASCENDING,
        "b",
        FieldIndex.Segment.Kind.ASCENDING);
  }

  @Test
  public void multipleFiltersRequireMatchingPrefix() {
    Query queriesMultipleFilters =
        query("collId").filter(filter("a", "==", "a")).filter(filter("b", ">", "b"));

    validateServesTarget(queriesMultipleFilters, "b", FieldIndex.Segment.Kind.ASCENDING);
    validateDoesNotServeTarget(
        queriesMultipleFilters,
        "c",
        FieldIndex.Segment.Kind.ASCENDING,
        "a",
        FieldIndex.Segment.Kind.ASCENDING);
  }

  @Test
  public void withMultipleFiltersAndOrderBy() {
    Query queriesMultipleFilters =
        query("collId")
            .filter(filter("a1", "==", "a"))
            .filter(filter("a2", ">", "b"))
            .orderBy(orderBy("a2", "asc"));
    validateServesTarget(
        queriesMultipleFilters,
        "a1",
        FieldIndex.Segment.Kind.ASCENDING,
        "a2",
        FieldIndex.Segment.Kind.ASCENDING);
  }

  @Test
  public void withMultipleInequalities() {
    Query q =
        query("collId")
            .filter(filter("a", ">=", 1))
            .filter(filter("a", "==", 5))
            .filter(filter("a", "<=", 10));
    validateServesTarget(q, "a", FieldIndex.Segment.Kind.ASCENDING);
  }

  @Test
  public void withMultipleNotIn() {
    Query q =
        query("collId")
            .filter(filter("a", "not-in", Arrays.asList(1, 2, 3)))
            .filter(filter("a", ">=", 2));
    validateServesTarget(q, "a", FieldIndex.Segment.Kind.ASCENDING);
  }

  @Test
  public void withMultipleOrderBys() {
    Query q =
        query("collId")
            .orderBy(orderBy("fff"))
            .orderBy(orderBy("bar", "desc"))
            .orderBy(orderBy("__name__"));
    validateServesTarget(
        q,
        "fff",
        FieldIndex.Segment.Kind.ASCENDING,
        "bar",
        FieldIndex.Segment.Kind.DESCENDING,
        "__name__",
        FieldIndex.Segment.Kind.ASCENDING);
    validateDoesNotServeTarget(
        q,
        "fff",
        FieldIndex.Segment.Kind.ASCENDING,
        "__name__",
        FieldIndex.Segment.Kind.ASCENDING,
        "bar",
        FieldIndex.Segment.Kind.DESCENDING);

    q =
        query("collId")
            .orderBy(orderBy("foo"))
            .orderBy(orderBy("bar"))
            .orderBy(orderBy("__name__", "desc"));
    validateServesTarget(
        q,
        "foo",
        FieldIndex.Segment.Kind.ASCENDING,
        "bar",
        FieldIndex.Segment.Kind.ASCENDING,
        "__name__",
        FieldIndex.Segment.Kind.DESCENDING);
    validateDoesNotServeTarget(
        q,
        "foo",
        FieldIndex.Segment.Kind.ASCENDING,
        "__name__",
        FieldIndex.Segment.Kind.DESCENDING,
        "bar",
        FieldIndex.Segment.Kind.ASCENDING);
  }

  @Test
  public void withInAndNotIn() {
    Query q =
        query("collId")
            .filter(filter("a", "not-in", Arrays.asList(1, 2, 3)))
            .filter(filter("b", "in", Arrays.asList(1, 2, 3)));
    validateServesTarget(q, "a", FieldIndex.Segment.Kind.ASCENDING);
    validateServesTarget(q, "b", FieldIndex.Segment.Kind.ASCENDING);
    validateServesTarget(
        q, "b", FieldIndex.Segment.Kind.ASCENDING, "a", FieldIndex.Segment.Kind.ASCENDING);
    // If provided, equalities have to come first
    validateDoesNotServeTarget(
        q, "a", FieldIndex.Segment.Kind.ASCENDING, "b", FieldIndex.Segment.Kind.ASCENDING);
  }

  @Test
  public void withEqualityAndDifferentOrderBy() {
    Query q =
        query("collId")
            .filter(filter("foo", "==", ""))
            .filter(filter("bar", "==", ""))
            .orderBy(orderBy("qux"));
    validateServesTarget(
        q,
        "foo",
        FieldIndex.Segment.Kind.ASCENDING,
        "bar",
        FieldIndex.Segment.Kind.ASCENDING,
        "qux",
        FieldIndex.Segment.Kind.ASCENDING);

    q =
        query("collId")
            .filter(filter("aaa", "==", ""))
            .filter(filter("qqq", "==", ""))
            .filter(filter("ccc", "==", ""))
            .orderBy(orderBy("fff", "desc"))
            .orderBy(orderBy("bbb"));
    validateServesTarget(
        q,
        "aaa",
        FieldIndex.Segment.Kind.ASCENDING,
        "qqq",
        FieldIndex.Segment.Kind.ASCENDING,
        "ccc",
        FieldIndex.Segment.Kind.ASCENDING,
        "fff",
        FieldIndex.Segment.Kind.DESCENDING);
  }

  @Test
  public void withEqualsAndNotIn() {
    Query q =
        query("collId")
            .filter(filter("a", "==", 1))
            .filter(filter("b", "not-in", Arrays.asList(1, 2, 3)));
    validateServesTarget(
        q, "a", FieldIndex.Segment.Kind.ASCENDING, "b", FieldIndex.Segment.Kind.ASCENDING);
  }

  @Test
  public void withInAndOrderBy() {
    Query q =
        query("collId")
            .filter(filter("a", "not-in", Arrays.asList(1, 2, 3)))
            .orderBy(orderBy("a"))
            .orderBy(orderBy("b"));
    validateServesTarget(
        q, "a", FieldIndex.Segment.Kind.ASCENDING, "b", FieldIndex.Segment.Kind.ASCENDING);
  }

  @Test
  public void withInAndOrderBySameField() {
    Query q =
        query("collId").filter(filter("a", "in", Arrays.asList(1, 2, 3))).orderBy(orderBy("a"));
    validateServesTarget(q, "a", FieldIndex.Segment.Kind.ASCENDING);
  }

  @Test
  public void withEqualityAndInequalityOnTheSameField() {
    validateServesTarget(
        query("collId").filter(filter("a", ">=", 5)).filter(filter("a", "==", 0)),
        "a",
        FieldIndex.Segment.Kind.ASCENDING);

    validateServesTarget(
        query("collId")
            .filter(filter("a", ">=", 5))
            .filter(filter("a", "==", 0))
            .orderBy(orderBy("a")),
        "a",
        FieldIndex.Segment.Kind.ASCENDING);

    validateServesTarget(
        query("collId")
            .filter(filter("a", ">=", 5))
            .filter(filter("a", "==", 0))
            .orderBy(orderBy("a"))
            .orderBy(orderBy(DocumentKey.KEY_FIELD_NAME)),
        "a",
        FieldIndex.Segment.Kind.ASCENDING);

    validateServesTarget(
        query("collId")
            .filter(filter("a", ">=", 5))
            .filter(filter("a", "==", 0))
            .orderBy(orderBy("a"))
            .orderBy(orderBy(DocumentKey.KEY_FIELD_NAME, "desc")),
        "a",
        FieldIndex.Segment.Kind.ASCENDING);

    validateServesTarget(
        query("collId")
            .filter(filter("a", ">=", 5))
            .filter(filter("a", "==", 0))
            .orderBy(orderBy("a", "asc"))
            .orderBy(orderBy("b", "asc")),
        "a",
        FieldIndex.Segment.Kind.ASCENDING,
        "b",
        FieldIndex.Segment.Kind.ASCENDING);

    validateServesTarget(
        query("collId")
            .filter(filter("a", ">=", 5))
            .filter(filter("a", "==", 0))
            .orderBy(orderBy("a", "desc"))
            .orderBy(orderBy(DocumentKey.KEY_FIELD_NAME, "desc")),
        "a",
        FieldIndex.Segment.Kind.DESCENDING);
  }

  private void validateServesTarget(
      Query query, String field, FieldIndex.Segment.Kind kind, Object... fieldsAndKind) {
    FieldIndex expectedIndex = fieldIndex("collId", field, kind, fieldsAndKind);
    TargetIndexMatcher targetIndexMatcher = new TargetIndexMatcher(query.toTarget());
    assertTrue(targetIndexMatcher.servedByIndex(expectedIndex));
  }

  private void validateDoesNotServeTarget(
      Query query, String field, FieldIndex.Segment.Kind kind, Object... fieldsAndKind) {
    FieldIndex expectedIndex = fieldIndex("collId", field, kind, fieldsAndKind);
    TargetIndexMatcher targetIndexMatcher = new TargetIndexMatcher(query.toTarget());
    assertFalse(targetIndexMatcher.servedByIndex(expectedIndex));
  }

  @Test
  public void testBuildTargetIndexWithQueriesWithEqualities() {
    for (Query query : queriesWithEqualities) {
      validateBuildTargetIndexCreateFullMatchIndex(query);
    }
  }

  @Test
  public void testBuildTargetIndexWithQueriesWithInequalities() {
    for (Query query : queriesWithInequalities) {
      validateBuildTargetIndexCreateFullMatchIndex(query);
    }
  }

  @Test
  public void testBuildTargetIndexWithQueriesWithArrayContains() {
    for (Query query : queriesWithArrayContains) {
      validateBuildTargetIndexCreateFullMatchIndex(query);
    }
  }

  @Test
<<<<<<< HEAD
  public void testBuildTargetIndexWithQueriesWithOrderBy() {
    for (Query query : queriesWithOrderBy) {
=======
  public void testBuildTargetIndexWithQueriesWithOrderBys() {
    for (Query query : queriesWithOrderBys) {
>>>>>>> dff55b6c
      validateBuildTargetIndexCreateFullMatchIndex(query);
    }
  }

  @Test
  public void testBuildTargetIndexWithInequalityUsesSingleFieldIndex() {
    Query query = query("collId").filter(filter("a", ">", 1)).filter(filter("a", "<", 10));
    validateBuildTargetIndexCreateFullMatchIndex(query);
  }

  @Test
  public void testBuildTargetIndexWithCollection() {
    Query query = query("collId");
    validateBuildTargetIndexCreateFullMatchIndex(query);
  }

  @Test
  public void testBuildTargetIndexWithArrayContainsAndOrderBy() {
    Query query =
        query("collId")
            .filter(filter("a", "array-contains", "a"))
            .filter(filter("a", ">", "b"))
            .orderBy(orderBy("a", "asc"));
    validateBuildTargetIndexCreateFullMatchIndex(query);
  }

  @Test
  public void testBuildTargetIndexWithEqualityAndDescendingOrder() {
    Query query = query("collId").filter(filter("a", "==", 1)).orderBy(orderBy("__name__", "desc"));
    validateBuildTargetIndexCreateFullMatchIndex(query);
  }

  @Test
  public void testBuildTargetIndexWithMultipleEqualities() {
    Query query = query("collId").filter(filter("a1", "==", "a")).filter(filter("a2", "==", "b"));
    validateBuildTargetIndexCreateFullMatchIndex(query);
  }

  @Test
  public void testBuildTargetIndexWithMultipleEqualitiesAndInequality() {
    Query query =
        query("collId")
            .filter(filter("equality1", "==", "a"))
            .filter(filter("equality2", "==", "b"))
            .filter(filter("inequality", ">=", "c"));
    validateBuildTargetIndexCreateFullMatchIndex(query);
    query =
        query("collId")
            .filter(filter("equality1", "==", "a"))
            .filter(filter("inequality", ">=", "c"))
            .filter(filter("equality2", "==", "b"));
    validateBuildTargetIndexCreateFullMatchIndex(query);
  }

  @Test
  public void testBuildTargetIndexWithMultipleFilters() {
    Query query = query("collId").filter(filter("a", "==", "a")).filter(filter("b", ">", "b"));
    validateBuildTargetIndexCreateFullMatchIndex(query);
    query =
        query("collId")
            .filter(filter("a1", "==", "a"))
            .filter(filter("a2", ">", "b"))
            .orderBy(orderBy("a2", "asc"));
    validateBuildTargetIndexCreateFullMatchIndex(query);
    query =
        query("collId")
            .filter(filter("a", ">=", 1))
            .filter(filter("a", "==", 5))
            .filter(filter("a", "<=", 10));
    validateBuildTargetIndexCreateFullMatchIndex(query);
    query =
        query("collId")
            .filter(filter("a", "not-in", Arrays.asList(1, 2, 3)))
            .filter(filter("a", ">=", 2));
    validateBuildTargetIndexCreateFullMatchIndex(query);
  }

  @Test
  public void testBuildTargetIndexWithMultipleOrderBys() {
    Query query =
        query("collId")
            .orderBy(orderBy("fff"))
            .orderBy(orderBy("bar", "desc"))
            .orderBy(orderBy("__name__"));
    validateBuildTargetIndexCreateFullMatchIndex(query);
    query =
        query("collId")
            .orderBy(orderBy("foo"))
            .orderBy(orderBy("bar"))
            .orderBy(orderBy("__name__", "desc"));
    validateBuildTargetIndexCreateFullMatchIndex(query);
  }

  @Test
  public void testBuildTargetIndexWithInAndNotIn() {
    Query query =
        query("collId")
            .filter(filter("a", "not-in", Arrays.asList(1, 2, 3)))
            .filter(filter("b", "in", Arrays.asList(1, 2, 3)));
    validateBuildTargetIndexCreateFullMatchIndex(query);
  }

  @Test
  public void testBuildTargetIndexWithEqualityAndDifferentOrderBy() {
    Query query =
        query("collId")
            .filter(filter("foo", "==", ""))
            .filter(filter("bar", "==", ""))
            .orderBy(orderBy("qux"));
    validateBuildTargetIndexCreateFullMatchIndex(query);
    query =
        query("collId")
            .filter(filter("aaa", "==", ""))
            .filter(filter("qqq", "==", ""))
            .filter(filter("ccc", "==", ""))
            .orderBy(orderBy("fff", "desc"))
            .orderBy(orderBy("bbb"));
    validateBuildTargetIndexCreateFullMatchIndex(query);
  }

  @Test
  public void testBuildTargetIndexWithEqualsAndNotIn() {
    Query query =
        query("collId")
            .filter(filter("a", "==", 1))
            .filter(filter("b", "not-in", Arrays.asList(1, 2, 3)));
    validateBuildTargetIndexCreateFullMatchIndex(query);
  }

  @Test
  public void testBuildTargetIndexWithInAndOrderBy() {
    Query query =
        query("collId")
            .filter(filter("a", "not-in", Arrays.asList(1, 2, 3)))
            .orderBy(orderBy("a"))
            .orderBy(orderBy("b"));
    validateBuildTargetIndexCreateFullMatchIndex(query);
  }

  @Test
  public void testBuildTargetIndexWithInAndOrderBySameField() {
    Query query =
        query("collId").filter(filter("a", "in", Arrays.asList(1, 2, 3))).orderBy(orderBy("a"));
    validateBuildTargetIndexCreateFullMatchIndex(query);
  }

  private void validateBuildTargetIndexCreateFullMatchIndex(Query query) {
    Target target = query.toTarget();
    TargetIndexMatcher targetIndexMatcher = new TargetIndexMatcher(target);
    FieldIndex expectedIndex = targetIndexMatcher.buildTargetIndex();
    assertTrue(targetIndexMatcher.servedByIndex(expectedIndex));
    // Check the index created is a FULL MATCH index
    assertTrue(expectedIndex.getSegments().size() >= target.getSegmentCount());
  }
}<|MERGE_RESOLUTION|>--- conflicted
+++ resolved
@@ -58,11 +58,7 @@
           query("collId")
               .filter(filter("a", "array-contains-any", Collections.singletonList("a"))));
 
-<<<<<<< HEAD
-  List<Query> queriesWithOrderBy =
-=======
   List<Query> queriesWithOrderBys =
->>>>>>> dff55b6c
       Arrays.asList(
           query("collId").orderBy(orderBy("a")),
           query("collId").orderBy(orderBy("a", "desc")),
@@ -668,13 +664,8 @@
   }
 
   @Test
-<<<<<<< HEAD
-  public void testBuildTargetIndexWithQueriesWithOrderBy() {
-    for (Query query : queriesWithOrderBy) {
-=======
   public void testBuildTargetIndexWithQueriesWithOrderBys() {
     for (Query query : queriesWithOrderBys) {
->>>>>>> dff55b6c
       validateBuildTargetIndexCreateFullMatchIndex(query);
     }
   }
