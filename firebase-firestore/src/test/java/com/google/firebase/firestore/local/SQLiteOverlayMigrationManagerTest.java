// Copyright 2021 Google LLC
//
// Licensed under the Apache License, Version 2.0 (the "License");
// you may not use this file except in compliance with the License.
// You may obtain a copy of the License at
//
//      http://www.apache.org/licenses/LICENSE-2.0
//
// Unless required by applicable law or agreed to in writing, software
// distributed under the License is distributed on an "AS IS" BASIS,
// WITHOUT WARRANTIES OR CONDITIONS OF ANY KIND, either express or implied.
// See the License for the specific language governing permissions and
// limitations under the License.

package com.google.firebase.firestore.local;

import static com.google.firebase.firestore.testutil.TestUtil.deleteMutation;
import static com.google.firebase.firestore.testutil.TestUtil.deletedDoc;
import static com.google.firebase.firestore.testutil.TestUtil.doc;
import static com.google.firebase.firestore.testutil.TestUtil.key;
import static com.google.firebase.firestore.testutil.TestUtil.map;
import static com.google.firebase.firestore.testutil.TestUtil.mergeMutation;
import static com.google.firebase.firestore.testutil.TestUtil.patchMutation;
import static com.google.firebase.firestore.testutil.TestUtil.setMutation;
import static java.util.Arrays.asList;
import static org.junit.Assert.assertEquals;
import static org.junit.Assert.assertFalse;

import com.google.firebase.firestore.FieldValue;
import com.google.firebase.firestore.auth.User;
import com.google.firebase.firestore.model.Document;
import com.google.firebase.firestore.model.MutableDocument;
import com.google.firebase.firestore.model.mutation.Mutation;
import com.google.firebase.firestore.util.AsyncQueue;
import java.util.Collections;
import java.util.List;
import org.junit.After;
import org.junit.Before;
import org.junit.Test;
import org.junit.runner.RunWith;
import org.robolectric.RobolectricTestRunner;
import org.robolectric.annotation.Config;

@RunWith(RobolectricTestRunner.class)
@Config(manifest = Config.NONE)
public class SQLiteOverlayMigrationManagerTest {
  private Persistence persistence;
  private LocalStore localStore;

  @Before
  public void setUp() {
    // Setup persistence to version 12, which is before Overlay.
    persistence =
        PersistenceTestHelpers.createSQLitePersistenceForVersion("test-data-migration", 12);
    IndexBackfiller indexBackfiller = new IndexBackfiller(persistence, new AsyncQueue());
    localStore =
        new LocalStore(persistence, indexBackfiller, new QueryEngine(), User.UNAUTHENTICATED);
    localStore.start();
  }

  @After
  public void tearDown() {
    persistence.shutdown();
  }

  private void writeRemoteDocument(MutableDocument document) {
    // Set read time to update time.
    document = document.withReadTime(document.getVersion());
    persistence.getRemoteDocumentCache().add(document, document.getReadTime());
  }

  private void writeMutation(Mutation mutation) {
    writeMutations(asList(mutation));
  }

  private void writeMutations(List<Mutation> mutations) {
    LocalWriteResult result = localStore.writeLocally(mutations);
  }

  /** Asserts that the given local store contains the given document. */
  private void assertContains(MutableDocument expected) {
    Document actual = localStore.readDocument(expected.getKey());
    assertEquals(expected, actual);
  }

  @Test
  public void testCreateOverlayFromSet() {
    writeRemoteDocument(doc("foo/bar", 2, map("it", "original")));
    writeMutation(setMutation("foo/bar", map("foo", "bar")));

    // Switch to new persistence and run migrations
    this.persistence.shutdown();
    persistence = PersistenceTestHelpers.createSQLitePersistence("test-data-migration");
    IndexBackfiller indexBackfiller = new IndexBackfiller(persistence, new AsyncQueue());
    localStore =
        new LocalStore(persistence, indexBackfiller, new QueryEngine(), User.UNAUTHENTICATED);
    localStore.start();

    assertEquals(
        setMutation("foo/bar", map("foo", "bar")),
<<<<<<< HEAD
        persistence
            .getDocumentOverlay(User.UNAUTHENTICATED)
            .getOverlay(key("foo/bar"))
            .getMutation());
=======
        persistence.getDocumentOverlay(User.UNAUTHENTICATED).getOverlay(key("foo/bar")));
    // Version is 0 because of remote document elision.
>>>>>>> 55ffdd5d
    assertContains(doc("foo/bar", 2, map("foo", "bar")).setHasLocalMutations());

    SQLiteOverlayMigrationManager migrationManager =
        (SQLiteOverlayMigrationManager) persistence.getOverlayMigrationManager();
    assertFalse(migrationManager.hasPendingOverlayMigration());
  }

  @Test
  public void testCreateOverlayFromDelete() {
    writeRemoteDocument(doc("foo/bar", 2, map("it", "original")));
    writeMutation(deleteMutation("foo/bar"));

    // Switch to new persistence and run migrations
    this.persistence.shutdown();
    persistence = PersistenceTestHelpers.createSQLitePersistence("test-data-migration");
    IndexBackfiller indexBackfiller = new IndexBackfiller(persistence, new AsyncQueue());
    localStore =
        new LocalStore(persistence, indexBackfiller, new QueryEngine(), User.UNAUTHENTICATED);
    localStore.start();

    assertEquals(
        deleteMutation("foo/bar"),
<<<<<<< HEAD
        persistence
            .getDocumentOverlay(User.UNAUTHENTICATED)
            .getOverlay(key("foo/bar"))
            .getMutation());
=======
        persistence.getDocumentOverlay(User.UNAUTHENTICATED).getOverlay(key("foo/bar")));
    // Version is 0 because of remote document elision.
>>>>>>> 55ffdd5d
    assertContains(deletedDoc("foo/bar", 2).setHasLocalMutations());

    SQLiteOverlayMigrationManager migrationManager =
        (SQLiteOverlayMigrationManager) persistence.getOverlayMigrationManager();
    assertFalse(migrationManager.hasPendingOverlayMigration());
  }

  @Test
  public void testCreateOverlayFromPatches() {
    writeRemoteDocument(doc("foo/bar", 2, map("it", "original")));
    writeMutation(patchMutation("foo/bar", map("it", FieldValue.increment(1))));
    writeMutations(
        asList(
            patchMutation("foo/bar", map("it", FieldValue.increment(1))),
            mergeMutation(
                "foo/newBar", map("it", FieldValue.arrayUnion(1)), Collections.emptyList())));

    // Switch to new persistence and run migrations
    this.persistence.shutdown();
    persistence = PersistenceTestHelpers.createSQLitePersistence("test-data-migration");
    IndexBackfiller indexBackfiller = new IndexBackfiller(persistence, new AsyncQueue());
    localStore =
        new LocalStore(persistence, indexBackfiller, new QueryEngine(), User.UNAUTHENTICATED);
    localStore.start();

    DocumentOverlayCache overlay = persistence.getDocumentOverlay(User.UNAUTHENTICATED);
    assertEquals(
        mergeMutation("foo/bar", map("it", 2), Collections.emptyList()),
        overlay.getOverlay(key("foo/bar")).getMutation());
    assertEquals(
        mergeMutation("foo/newBar", map("it", asList(1)), Collections.emptyList()),
        overlay.getOverlay(key("foo/newBar")).getMutation());

    assertContains(doc("foo/bar", 2, map("it", 2)).setHasLocalMutations());
    assertContains(doc("foo/newBar", 0, map("it", asList(1))).setHasLocalMutations());

    SQLiteOverlayMigrationManager migrationManager =
        (SQLiteOverlayMigrationManager) persistence.getOverlayMigrationManager();
    assertFalse(migrationManager.hasPendingOverlayMigration());
  }

  @Test
  public void testCreateOverlayForDifferentUsers() {
    writeRemoteDocument(doc("foo/bar", 2, map("it", "original")));
    writeMutation(setMutation("foo/bar", map("foo", "set-by-unauthenticated")));

    // Switch to a different user
    IndexBackfiller indexBackfiller = new IndexBackfiller(persistence, new AsyncQueue());
    localStore =
        new LocalStore(persistence, indexBackfiller, new QueryEngine(), new User("another_user"));
    localStore.start();
    writeMutation(setMutation("foo/bar", map("foo", "set-by-another_user")));

    // Switch to new persistence and run migrations
    this.persistence.shutdown();
    persistence = PersistenceTestHelpers.createSQLitePersistence("test-data-migration");
    indexBackfiller = new IndexBackfiller(persistence, new AsyncQueue());
    localStore =
        new LocalStore(persistence, indexBackfiller, new QueryEngine(), User.UNAUTHENTICATED);
    localStore.start();

    assertEquals(
        setMutation("foo/bar", map("foo", "set-by-unauthenticated")),
        persistence
            .getDocumentOverlay(User.UNAUTHENTICATED)
            .getOverlay(key("foo/bar"))
            .getMutation());
    assertEquals(
        setMutation("foo/bar", map("foo", "set-by-another_user")),
        persistence
            .getDocumentOverlay(new User("another_user"))
            .getOverlay(key("foo/bar"))
            .getMutation());

    SQLiteOverlayMigrationManager migrationManager =
        (SQLiteOverlayMigrationManager) persistence.getOverlayMigrationManager();
    assertFalse(migrationManager.hasPendingOverlayMigration());
  }
}<|MERGE_RESOLUTION|>--- conflicted
+++ resolved
@@ -98,15 +98,8 @@
 
     assertEquals(
         setMutation("foo/bar", map("foo", "bar")),
-<<<<<<< HEAD
-        persistence
-            .getDocumentOverlay(User.UNAUTHENTICATED)
-            .getOverlay(key("foo/bar"))
-            .getMutation());
-=======
         persistence.getDocumentOverlay(User.UNAUTHENTICATED).getOverlay(key("foo/bar")));
     // Version is 0 because of remote document elision.
->>>>>>> 55ffdd5d
     assertContains(doc("foo/bar", 2, map("foo", "bar")).setHasLocalMutations());
 
     SQLiteOverlayMigrationManager migrationManager =
@@ -129,15 +122,8 @@
 
     assertEquals(
         deleteMutation("foo/bar"),
-<<<<<<< HEAD
-        persistence
-            .getDocumentOverlay(User.UNAUTHENTICATED)
-            .getOverlay(key("foo/bar"))
-            .getMutation());
-=======
         persistence.getDocumentOverlay(User.UNAUTHENTICATED).getOverlay(key("foo/bar")));
     // Version is 0 because of remote document elision.
->>>>>>> 55ffdd5d
     assertContains(deletedDoc("foo/bar", 2).setHasLocalMutations());
 
     SQLiteOverlayMigrationManager migrationManager =
