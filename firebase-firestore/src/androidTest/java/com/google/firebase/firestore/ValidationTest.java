--- conflicted
+++ resolved
@@ -454,11 +454,7 @@
     CollectionReference collection = testCollection();
 
     // Ensure the server timestamp stays uncommitted for the first half of the test
-<<<<<<< HEAD
-    waitFor(collection.firestore.callClient(FirestoreClient::disableNetwork));
-=======
     waitFor(collection.firestore.disableNetwork());
->>>>>>> 5e3f9f51
 
     TaskCompletionSource<Void> offlineCallbackDone = new TaskCompletionSource<>();
     TaskCompletionSource<Void> onlineCallbackDone = new TaskCompletionSource<>();
