// Copyright 2018 Google LLC
//
// Licensed under the Apache License, Version 2.0 (the "License");
// you may not use this file except in compliance with the License.
// You may obtain a copy of the License at
//
//      http://www.apache.org/licenses/LICENSE-2.0
//
// Unless required by applicable law or agreed to in writing, software
// distributed under the License is distributed on an "AS IS" BASIS,
// WITHOUT WARRANTIES OR CONDITIONS OF ANY KIND, either express or implied.
// See the License for the specific language governing permissions and
// limitations under the License.

package com.google.firebase.firestore;

import static com.google.common.truth.Truth.assertThat;
import static com.google.common.truth.Truth.assertWithMessage;
import static com.google.firebase.firestore.remote.TestingHooksUtil.captureExistenceFilterMismatches;
import static com.google.firebase.firestore.testutil.IntegrationTestUtil.isRunningAgainstEmulator;
import static com.google.firebase.firestore.testutil.IntegrationTestUtil.nullList;
import static com.google.firebase.firestore.testutil.IntegrationTestUtil.querySnapshotToIds;
import static com.google.firebase.firestore.testutil.IntegrationTestUtil.querySnapshotToValues;
import static com.google.firebase.firestore.testutil.IntegrationTestUtil.testCollection;
import static com.google.firebase.firestore.testutil.IntegrationTestUtil.testCollectionWithDocs;
import static com.google.firebase.firestore.testutil.IntegrationTestUtil.testFirestore;
import static com.google.firebase.firestore.testutil.IntegrationTestUtil.waitFor;
import static com.google.firebase.firestore.testutil.TestUtil.expectError;
import static com.google.firebase.firestore.testutil.TestUtil.map;
import static java.util.Arrays.asList;
import static java.util.Collections.singletonList;
import static org.junit.Assert.assertEquals;
import static org.junit.Assert.assertFalse;
import static org.junit.Assert.assertNull;
import static org.junit.Assert.assertTrue;
import static org.junit.Assume.assumeFalse;
import static org.junit.Assume.assumeTrue;

import androidx.test.ext.junit.runners.AndroidJUnit4;
import com.google.android.gms.tasks.Task;
import com.google.common.collect.Lists;
import com.google.firebase.firestore.Query.Direction;
import com.google.firebase.firestore.remote.TestingHooksUtil.ExistenceFilterBloomFilterInfo;
import com.google.firebase.firestore.remote.TestingHooksUtil.ExistenceFilterMismatchInfo;
import com.google.firebase.firestore.testutil.EventAccumulator;
import com.google.firebase.firestore.testutil.IntegrationTestUtil;
import java.text.Normalizer;
import java.util.ArrayList;
import java.util.HashMap;
import java.util.HashSet;
import java.util.LinkedHashMap;
import java.util.List;
import java.util.Map;
import java.util.concurrent.Semaphore;
import java.util.concurrent.atomic.AtomicReference;
import org.junit.After;
import org.junit.Test;
import org.junit.runner.RunWith;

@RunWith(AndroidJUnit4.class)
public class QueryTest {

  @After
  public void tearDown() {
    IntegrationTestUtil.tearDown();
  }

  /**
   * Checks that running the query while online (against the backend/emulator) results in the same
   * documents as running the query while offline. If `expectedDocs` is provided, it also checks
   * that both online and offline query result is equal to the expected documents.
   *
   * @param query The query to check
   * @param expectedDocs Ordered list of document keys that are expected to match the query
   */
  public void checkOnlineAndOfflineResultsMatch(Query query, String... expectedDocs) {
    QuerySnapshot docsFromServer = waitFor(query.get(Source.SERVER));
    QuerySnapshot docsFromCache = waitFor(query.get(Source.CACHE));

    assertEquals(querySnapshotToIds(docsFromServer), querySnapshotToIds(docsFromCache));
    List<String> expected = asList(expectedDocs);
    if (!expected.isEmpty()) {
      assertEquals(expected, querySnapshotToIds(docsFromCache));
    }
  }

  @Test
  public void testLimitQueries() {
    CollectionReference collection =
        testCollectionWithDocs(
            map(
                "a", map("k", "a"),
                "b", map("k", "b"),
                "c", map("k", "c")));

    Query query = collection.limit(2);
    QuerySnapshot set = waitFor(query.get());
    List<Map<String, Object>> data = querySnapshotToValues(set);
    assertEquals(asList(map("k", "a"), map("k", "b")), data);
  }

  @Test
  public void testLimitQueriesUsingDescendingSortOrder() {
    CollectionReference collection =
        testCollectionWithDocs(
            map(
                "a", map("k", "a", "sort", 0),
                "b", map("k", "b", "sort", 1),
                "c", map("k", "c", "sort", 1),
                "d", map("k", "d", "sort", 2)));

    Query query = collection.limit(2).orderBy("sort", Direction.DESCENDING);
    QuerySnapshot set = waitFor(query.get());
    List<Map<String, Object>> data = querySnapshotToValues(set);
    assertEquals(asList(map("k", "d", "sort", 2L), map("k", "c", "sort", 1L)), data);
  }

  @Test
  public void testLimitToLastMustAlsoHaveExplicitOrderBy() {
    CollectionReference collection = testCollectionWithDocs(map());

    Query query = collection.limitToLast(2);
    expectError(
        () -> waitFor(query.get()),
        "limitToLast() queries require specifying at least one orderBy() clause");
  }

  // Two queries that mapped to the same target ID are referred to as
  // "mirror queries". An example for a mirror query is a limitToLast()
  // query and a limit() query that share the same backend Target ID.
  // Since limitToLast() queries are sent to the backend with a modified
  // orderBy() clause, they can map to the same target representation as
  // limit() query, even if both queries appear separate to the user.
  @Test
  public void testListenUnlistenRelistenSequenceOfMirrorQueries() {
    CollectionReference collection =
        testCollectionWithDocs(
            map(
                "a", map("k", "a", "sort", 0),
                "b", map("k", "b", "sort", 1),
                "c", map("k", "c", "sort", 1),
                "d", map("k", "d", "sort", 2)));

    // Setup `limit` query.
    Query limit = collection.limit(2).orderBy("sort", Direction.ASCENDING);
    EventAccumulator<QuerySnapshot> limitAccumulator = new EventAccumulator<>();
    ListenerRegistration limitRegistration = limit.addSnapshotListener(limitAccumulator.listener());

    // Setup mirroring `limitToLast` query.
    Query limitToLast = collection.limitToLast(2).orderBy("sort", Direction.DESCENDING);
    EventAccumulator<QuerySnapshot> limitToLastAccumulator = new EventAccumulator<>();
    ListenerRegistration limitToLastRegistration =
        limitToLast.addSnapshotListener(limitToLastAccumulator.listener());

    // Verify both query get expected result.
    List<Map<String, Object>> data = querySnapshotToValues(limitAccumulator.await());
    assertEquals(asList(map("k", "a", "sort", 0L), map("k", "b", "sort", 1L)), data);
    data = querySnapshotToValues(limitToLastAccumulator.await());
    assertEquals(asList(map("k", "b", "sort", 1L), map("k", "a", "sort", 0L)), data);

    // Unlisten then re-listen limit query.
    limitRegistration.remove();
    limit.addSnapshotListener(limitAccumulator.listener());

    // Verify `limit` query still works.
    data = querySnapshotToValues(limitAccumulator.await());
    assertEquals(asList(map("k", "a", "sort", 0L), map("k", "b", "sort", 1L)), data);

    // Add a document that would change the result set.
    waitFor(collection.add(map("k", "e", "sort", -1)));

    // Verify both query get expected result.
    data = querySnapshotToValues(limitAccumulator.await());
    assertEquals(asList(map("k", "e", "sort", -1L), map("k", "a", "sort", 0L)), data);
    data = querySnapshotToValues(limitToLastAccumulator.await());
    assertEquals(asList(map("k", "a", "sort", 0L), map("k", "e", "sort", -1L)), data);

    // Unlisten to limitToLast, update a doc, then relisten to limitToLast
    limitToLastRegistration.remove();
    waitFor(collection.document("a").update(map("k", "a", "sort", -2)));
    limitToLast.addSnapshotListener(limitToLastAccumulator.listener());

    // Verify both query get expected result.
    data = querySnapshotToValues(limitAccumulator.await());
    assertEquals(asList(map("k", "a", "sort", -2L), map("k", "e", "sort", -1L)), data);
    data = querySnapshotToValues(limitToLastAccumulator.await());
    assertEquals(asList(map("k", "e", "sort", -1L), map("k", "a", "sort", -2L)), data);
  }

  @Test
  public void testLimitToLastQueriesWithCursors() {
    CollectionReference collection =
        testCollectionWithDocs(
            map(
                "a", map("k", "a", "sort", 0),
                "b", map("k", "b", "sort", 1),
                "c", map("k", "c", "sort", 1),
                "d", map("k", "d", "sort", 2)));

    Query query = collection.limitToLast(3).orderBy("sort").endBefore(2);
    QuerySnapshot set = waitFor(query.get());
    List<Map<String, Object>> data = querySnapshotToValues(set);
    assertEquals(
        asList(map("k", "a", "sort", 0L), map("k", "b", "sort", 1L), map("k", "c", "sort", 1L)),
        data);

    query = collection.limitToLast(3).orderBy("sort").endAt(1);
    set = waitFor(query.get());
    data = querySnapshotToValues(set);
    assertEquals(
        asList(map("k", "a", "sort", 0L), map("k", "b", "sort", 1L), map("k", "c", "sort", 1L)),
        data);

    query = collection.limitToLast(3).orderBy("sort").startAt(2);
    set = waitFor(query.get());
    data = querySnapshotToValues(set);
    assertEquals(asList(map("k", "d", "sort", 2L)), data);

    query = collection.limitToLast(3).orderBy("sort").startAfter(0);
    set = waitFor(query.get());
    data = querySnapshotToValues(set);
    assertEquals(
        asList(map("k", "b", "sort", 1L), map("k", "c", "sort", 1L), map("k", "d", "sort", 2L)),
        data);

    query = collection.limitToLast(3).orderBy("sort").startAfter(-1);
    set = waitFor(query.get());
    data = querySnapshotToValues(set);
    assertEquals(
        asList(map("k", "b", "sort", 1L), map("k", "c", "sort", 1L), map("k", "d", "sort", 2L)),
        data);
  }

  @Test
  public void testKeyOrderIsDescendingForDescendingInequality() {
    CollectionReference collection =
        testCollectionWithDocs(
            map(
                "a", map("foo", 42),
                "b", map("foo", 42.0),
                "c", map("foo", 42),
                "d", map("foo", 21),
                "e", map("foo", 21.0),
                "f", map("foo", 66),
                "g", map("foo", 66.0)));

    Query query = collection.whereGreaterThan("foo", 21.0).orderBy("foo", Direction.DESCENDING);
    QuerySnapshot result = waitFor(query.get());
    assertEquals(asList("g", "f", "c", "b", "a"), querySnapshotToIds(result));
  }

  @Test
  public void testUnaryFilterQueries() {
    CollectionReference collection =
        testCollectionWithDocs(
            map(
                "a", map("null", null, "nan", Double.NaN),
                "b", map("null", null, "nan", 0),
                "c", map("null", false, "nan", Double.NaN)));
    QuerySnapshot results =
        waitFor(collection.whereEqualTo("null", null).whereEqualTo("nan", Double.NaN).get());
    assertEquals(1, results.size());
    DocumentSnapshot result = results.getDocuments().get(0);
    // Can't use assertEquals() since NaN != NaN.
    assertEquals(null, result.get("null"));
    assertTrue(((Double) result.get("nan")).isNaN());
  }

  @Test
  public void testFilterOnInfinity() {
    CollectionReference collection =
        testCollectionWithDocs(
            map(
                "a", map("inf", Double.POSITIVE_INFINITY),
                "b", map("inf", Double.NEGATIVE_INFINITY)));
    QuerySnapshot results = waitFor(collection.whereEqualTo("inf", Double.POSITIVE_INFINITY).get());
    assertEquals(1, results.size());
    assertEquals(asList(map("inf", Double.POSITIVE_INFINITY)), querySnapshotToValues(results));
  }

  @Test
  public void testWillNotGetMetadataOnlyUpdates() {
    CollectionReference collection = testCollection();
    waitFor(collection.document("a").set(map("v", "a")));
    waitFor(collection.document("b").set(map("v", "b")));

    List<QuerySnapshot> snapshots = new ArrayList<>();

    Semaphore testCounter = new Semaphore(0);
    ListenerRegistration listener =
        collection.addSnapshotListener(
            (snapshot, error) -> {
              assertNull(error);
              snapshots.add(snapshot);
              testCounter.release();
            });

    waitFor(testCounter);
    assertEquals(1, snapshots.size());
    assertEquals(asList(map("v", "a"), map("v", "b")), querySnapshotToValues(snapshots.get(0)));
    waitFor(collection.document("a").set(map("v", "a1")));

    waitFor(testCounter);
    assertEquals(2, snapshots.size());
    assertEquals(asList(map("v", "a1"), map("v", "b")), querySnapshotToValues(snapshots.get(1)));

    listener.remove();
  }

  @Test
  public void testCanListenForTheSameQueryWithDifferentOptions() {
    CollectionReference collection = testCollection();
    waitFor(collection.document("a").set(map("v", "a")));
    waitFor(collection.document("b").set(map("v", "b")));

    List<QuerySnapshot> snapshots = new ArrayList<>();
    List<QuerySnapshot> snapshotsFull = new ArrayList<>();

    Semaphore testCounter = new Semaphore(0);
    Semaphore testCounterFull = new Semaphore(0);
    ListenerRegistration listener =
        collection.addSnapshotListener(
            (snapshot, error) -> {
              assertNull(error);
              snapshots.add(snapshot);
              testCounter.release();
            });

    ListenerRegistration listenerFull =
        collection.addSnapshotListener(
            MetadataChanges.INCLUDE,
            (snapshot, error) -> {
              assertNull(error);
              snapshotsFull.add(snapshot);
              testCounterFull.release();
            });

    waitFor(testCounter);
    waitFor(testCounterFull, 2);
    assertEquals(1, snapshots.size());
    assertEquals(asList(map("v", "a"), map("v", "b")), querySnapshotToValues(snapshots.get(0)));
    assertEquals(2, snapshotsFull.size());
    assertEquals(asList(map("v", "a"), map("v", "b")), querySnapshotToValues(snapshotsFull.get(0)));
    assertEquals(asList(map("v", "a"), map("v", "b")), querySnapshotToValues(snapshotsFull.get(1)));
    assertTrue(snapshotsFull.get(0).getMetadata().isFromCache());
    assertFalse(snapshotsFull.get(1).getMetadata().isFromCache());

    waitFor(collection.document("a").set(map("v", "a1")));

    // Expect two events for the write, once from latency compensation and once from the
    // acknowledgement from the server.
    waitFor(testCounterFull, 2);
    // Only one event without options
    waitFor(testCounter);

    assertEquals(4, snapshotsFull.size());
    assertEquals(
        asList(map("v", "a1"), map("v", "b")), querySnapshotToValues(snapshotsFull.get(2)));
    assertEquals(
        asList(map("v", "a1"), map("v", "b")), querySnapshotToValues(snapshotsFull.get(3)));
    assertTrue(snapshotsFull.get(2).getMetadata().hasPendingWrites());
    assertFalse(snapshotsFull.get(3).getMetadata().hasPendingWrites());

    assertEquals(2, snapshots.size());
    assertEquals(asList(map("v", "a1"), map("v", "b")), querySnapshotToValues(snapshots.get(1)));

    waitFor(collection.document("b").set(map("v", "b1")));

    // Expect two events for the write, once from latency compensation and once from the
    // acknowledgement from the server.
    waitFor(testCounterFull, 2);
    // Only one event without options
    waitFor(testCounter);

    assertEquals(6, snapshotsFull.size());
    assertEquals(
        asList(map("v", "a1"), map("v", "b1")), querySnapshotToValues(snapshotsFull.get(4)));
    assertEquals(
        asList(map("v", "a1"), map("v", "b1")), querySnapshotToValues(snapshotsFull.get(5)));
    assertTrue(snapshotsFull.get(4).getMetadata().hasPendingWrites());
    assertFalse(snapshotsFull.get(5).getMetadata().hasPendingWrites());

    assertEquals(3, snapshots.size());
    assertEquals(asList(map("v", "a1"), map("v", "b1")), querySnapshotToValues(snapshots.get(2)));

    listener.remove();
    listenerFull.remove();
  }

  @Test
  public void testCanListenForQueryMetadataChanges() {
    Map<String, Map<String, Object>> testDocs =
        map(
            "1", map("sort", 1.0, "filter", true, "key", "1"),
            "2", map("sort", 2.0, "filter", true, "key", "2"),
            "3", map("sort", 2.0, "filter", true, "key", "3"),
            "4", map("sort", 3.0, "filter", false, "key", "4"));
    CollectionReference collection = testCollectionWithDocs(testDocs);
    List<QuerySnapshot> snapshots = new ArrayList<>();

    Semaphore testCounter = new Semaphore(0);
    Query query1 = collection.whereLessThan("key", "4");
    ListenerRegistration listener1 =
        query1.addSnapshotListener(
            (snapshot, error) -> {
              assertNull(error);
              snapshots.add(snapshot);
              testCounter.release();
            });

    waitFor(testCounter);
    assertEquals(1, snapshots.size());
    assertEquals(
        asList(testDocs.get("1"), testDocs.get("2"), testDocs.get("3")),
        querySnapshotToValues(snapshots.get(0)));

    Query query2 = collection.whereEqualTo("filter", true);
    ListenerRegistration listener2 =
        query2.addSnapshotListener(
            MetadataChanges.INCLUDE,
            (snapshot, error) -> {
              assertNull(error);
              snapshots.add(snapshot);
              testCounter.release();
            });

    waitFor(testCounter, 2);
    assertEquals(3, snapshots.size());
    assertEquals(
        asList(testDocs.get("1"), testDocs.get("2"), testDocs.get("3")),
        querySnapshotToValues(snapshots.get(1)));
    assertEquals(
        asList(testDocs.get("1"), testDocs.get("2"), testDocs.get("3")),
        querySnapshotToValues(snapshots.get(2)));
    assertTrue(snapshots.get(1).getMetadata().isFromCache());
    assertFalse(snapshots.get(2).getMetadata().isFromCache());

    listener1.remove();
    listener2.remove();
  }

  @Test
  public void testCanExplicitlySortByDocumentId() {
    Map<String, Map<String, Object>> testDocs =
        map(
            "a", map("key", "a"),
            "b", map("key", "b"),
            "c", map("key", "c"));
    CollectionReference collection = testCollectionWithDocs(testDocs);
    // Ideally this would be descending to validate it's different than
    // the default, but that requires an extra index
    QuerySnapshot docs = waitFor(collection.orderBy(FieldPath.documentId()).get());
    assertEquals(
        asList(testDocs.get("a"), testDocs.get("b"), testDocs.get("c")),
        querySnapshotToValues(docs));
  }

  @Test
  public void testCanQueryByDocumentId() {
    Map<String, Map<String, Object>> testDocs =
        map(
            "aa", map("key", "aa"),
            "ab", map("key", "ab"),
            "ba", map("key", "ba"),
            "bb", map("key", "bb"));
    CollectionReference collection = testCollectionWithDocs(testDocs);
    QuerySnapshot docs = waitFor(collection.whereEqualTo(FieldPath.documentId(), "ab").get());
    assertEquals(singletonList(testDocs.get("ab")), querySnapshotToValues(docs));

    docs =
        waitFor(
            collection
                .whereGreaterThan(FieldPath.documentId(), "aa")
                .whereLessThanOrEqualTo(FieldPath.documentId(), "ba")
                .get());
    assertEquals(asList(testDocs.get("ab"), testDocs.get("ba")), querySnapshotToValues(docs));
  }

  @Test
  public void testCanQueryByDocumentIdUsingRefs() {
    Map<String, Map<String, Object>> testDocs =
        map(
            "aa", map("key", "aa"),
            "ab", map("key", "ab"),
            "ba", map("key", "ba"),
            "bb", map("key", "bb"));
    CollectionReference collection = testCollectionWithDocs(testDocs);
    QuerySnapshot docs =
        waitFor(collection.whereEqualTo(FieldPath.documentId(), collection.document("ab")).get());
    assertEquals(singletonList(testDocs.get("ab")), querySnapshotToValues(docs));

    docs =
        waitFor(
            collection
                .whereGreaterThan(FieldPath.documentId(), collection.document("aa"))
                .whereLessThanOrEqualTo(FieldPath.documentId(), collection.document("ba"))
                .get());
    assertEquals(asList(testDocs.get("ab"), testDocs.get("ba")), querySnapshotToValues(docs));
  }

  @Test
  public void testCanQueryWithAndWithoutDocumentKey() {
    CollectionReference collection = testCollection();
    collection.add(map());
    Task<QuerySnapshot> query1 =
        collection.orderBy(FieldPath.documentId(), Direction.ASCENDING).get();
    Task<QuerySnapshot> query2 = collection.get();

    waitFor(query1);
    waitFor(query2);

    assertEquals(
        querySnapshotToValues(query1.getResult()), querySnapshotToValues(query2.getResult()));
  }

  @Test
  public void watchSurvivesNetworkDisconnect() {
    CollectionReference collectionReference = testCollection();
    FirebaseFirestore firestore = collectionReference.getFirestore();

    Semaphore receivedDocument = new Semaphore(0);

    collectionReference.addSnapshotListener(
        MetadataChanges.INCLUDE,
        (snapshot, error) -> {
          if (!snapshot.isEmpty() && !snapshot.getMetadata().isFromCache()) {
            receivedDocument.release();
          }
        });

    waitFor(firestore.disableNetwork());
    collectionReference.add(map("foo", FieldValue.serverTimestamp()));
    waitFor(firestore.enableNetwork());

    waitFor(receivedDocument);
  }

  @Test
  public void testQueriesFireFromCacheWhenOffline() {
    Map<String, Map<String, Object>> testDocs = map("a", map("foo", 1L));
    CollectionReference collection = testCollectionWithDocs(testDocs);
    EventAccumulator<QuerySnapshot> accum = new EventAccumulator<>();
    ListenerRegistration listener =
        collection.addSnapshotListener(MetadataChanges.INCLUDE, accum.listener());

    // initial event
    QuerySnapshot querySnapshot = accum.await();
    assertEquals(singletonList(testDocs.get("a")), querySnapshotToValues(querySnapshot));
    assertFalse(querySnapshot.getMetadata().isFromCache());

    // offline event with fromCache=true
    waitFor(collection.firestore.getClient().disableNetwork());
    querySnapshot = accum.await();
    assertTrue(querySnapshot.getMetadata().isFromCache());

    // back online event with fromCache=false
    waitFor(collection.firestore.getClient().enableNetwork());
    querySnapshot = accum.await();
    assertFalse(querySnapshot.getMetadata().isFromCache());

    listener.remove();
  }

  @Test
  public void testQueriesCanRaiseInitialSnapshotFromCachedEmptyResults() {
    CollectionReference collectionReference = testCollection();

    // Populate the cache with empty query result.
    QuerySnapshot querySnapshotA = waitFor(collectionReference.get());
    assertFalse(querySnapshotA.getMetadata().isFromCache());
    assertEquals(asList(), querySnapshotToValues(querySnapshotA));

    // Add a snapshot listener whose first event should be raised from cache.
    EventAccumulator<QuerySnapshot> accum = new EventAccumulator<>();
    ListenerRegistration listenerRegistration =
        collectionReference.addSnapshotListener(accum.listener());
    QuerySnapshot querySnapshotB = accum.await();
    assertTrue(querySnapshotB.getMetadata().isFromCache());
    assertEquals(asList(), querySnapshotToValues(querySnapshotB));

    listenerRegistration.remove();
  }

  @Test
  public void testQueriesCanRaiseInitialSnapshotFromEmptyDueToDeleteCachedResults() {
    Map<String, Map<String, Object>> testDocs = map("a", map("foo", 1L));
    CollectionReference collectionReference = testCollectionWithDocs(testDocs);
    // Populate the cache with single document.
    QuerySnapshot querySnapshotA = waitFor(collectionReference.get());
    assertFalse(querySnapshotA.getMetadata().isFromCache());
    assertEquals(asList(testDocs.get("a")), querySnapshotToValues(querySnapshotA));

    // delete the document, make cached result empty.
    DocumentReference docRef = collectionReference.document("a");
    waitFor(docRef.delete());

    // Add a snapshot listener whose first event should be raised from cache.
    EventAccumulator<QuerySnapshot> accum = new EventAccumulator<>();
    ListenerRegistration listenerRegistration =
        collectionReference.addSnapshotListener(accum.listener());
    QuerySnapshot querySnapshotB = accum.await();
    assertTrue(querySnapshotB.getMetadata().isFromCache());
    assertEquals(asList(), querySnapshotToValues(querySnapshotB));

    listenerRegistration.remove();
  }

  @Test
  public void testQueriesCanUseNotEqualFilters() {
    // These documents are ordered by value in "zip" since the notEquals filter is an inequality,
    // which results in documents being sorted by value.
    Map<String, Object> docA = map("zip", Double.NaN);
    Map<String, Object> docB = map("zip", 91102L);
    Map<String, Object> docC = map("zip", 98101L);
    Map<String, Object> docD = map("zip", "98101");
    Map<String, Object> docE = map("zip", asList(98101L));
    Map<String, Object> docF = map("zip", asList(98101L, 98102L));
    Map<String, Object> docG = map("zip", asList("98101", map("zip", 98101L)));
    Map<String, Object> docH = map("zip", map("code", 500L));
    Map<String, Object> docI = map("code", 500L);
    Map<String, Object> docJ = map("zip", null);

    Map<String, Map<String, Object>> allDocs =
        map(
            "a", docA, "b", docB, "c", docC, "d", docD, "e", docE, "f", docF, "g", docG, "h", docH,
            "i", docI, "j", docJ);
    CollectionReference collection = testCollectionWithDocs(allDocs);

    // Search for zips not matching 98101.
    Map<String, Map<String, Object>> expectedDocsMap = new LinkedHashMap<>(allDocs);
    expectedDocsMap.remove("c");
    expectedDocsMap.remove("i");
    expectedDocsMap.remove("j");

    QuerySnapshot snapshot = waitFor(collection.whereNotEqualTo("zip", 98101L).get());
    assertEquals(Lists.newArrayList(expectedDocsMap.values()), querySnapshotToValues(snapshot));

    // With objects.
    expectedDocsMap = new LinkedHashMap<>(allDocs);
    expectedDocsMap.remove("h");
    expectedDocsMap.remove("i");
    expectedDocsMap.remove("j");
    snapshot = waitFor(collection.whereNotEqualTo("zip", map("code", 500)).get());
    assertEquals(Lists.newArrayList(expectedDocsMap.values()), querySnapshotToValues(snapshot));

    // With Null.
    expectedDocsMap = new LinkedHashMap<>(allDocs);
    expectedDocsMap.remove("i");
    expectedDocsMap.remove("j");
    snapshot = waitFor(collection.whereNotEqualTo("zip", null).get());
    assertEquals(Lists.newArrayList(expectedDocsMap.values()), querySnapshotToValues(snapshot));

    // With NaN.
    expectedDocsMap = new LinkedHashMap<>(allDocs);
    expectedDocsMap.remove("a");
    expectedDocsMap.remove("i");
    expectedDocsMap.remove("j");
    snapshot = waitFor(collection.whereNotEqualTo("zip", Double.NaN).get());
    assertEquals(Lists.newArrayList(expectedDocsMap.values()), querySnapshotToValues(snapshot));
  }

  @Test
  public void testQueriesCanUseNotEqualFiltersWithDocIds() {
    Map<String, String> docA = map("key", "aa");
    Map<String, String> docB = map("key", "ab");
    Map<String, String> docC = map("key", "ba");
    Map<String, String> docD = map("key", "bb");
    Map<String, Map<String, Object>> testDocs =
        map(
            "aa", docA,
            "ab", docB,
            "ba", docC,
            "bb", docD);
    CollectionReference collection = testCollectionWithDocs(testDocs);
    QuerySnapshot docs = waitFor(collection.whereNotEqualTo(FieldPath.documentId(), "aa").get());
    assertEquals(asList(docB, docC, docD), querySnapshotToValues(docs));
  }

  @Test
  public void testQueriesCanUseArrayContainsFilters() {
    Map<String, Object> docA = map("array", asList(42L));
    Map<String, Object> docB = map("array", asList("a", 42L, "c"));
    Map<String, Object> docC = map("array", asList(41.999, "42", map("a", asList(42))));
    Map<String, Object> docD = map("array", asList(42L), "array2", asList("bingo"));
    Map<String, Object> docE = map("array", nullList());
    Map<String, Object> docF = map("array", asList(Double.NaN));
    CollectionReference collection =
        testCollectionWithDocs(
            map("a", docA, "b", docB, "c", docC, "d", docD, "e", docE, "f", docF));

    // Search for "array" to contain 42
    QuerySnapshot snapshot = waitFor(collection.whereArrayContains("array", 42L).get());
    assertEquals(asList(docA, docB, docD), querySnapshotToValues(snapshot));

    // Note: whereArrayContains() requires a non-null value parameter, so no null test is needed.
    // With NaN.
    snapshot = waitFor(collection.whereArrayContains("array", Double.NaN).get());
    assertEquals(new ArrayList<>(), querySnapshotToValues(snapshot));
  }

  @Test
  public void testQueriesCanUseInFilters() {
    Map<String, Object> docA = map("zip", 98101L);
    Map<String, Object> docB = map("zip", 91102L);
    Map<String, Object> docC = map("zip", 98103L);
    Map<String, Object> docD = map("zip", asList(98101L));
    Map<String, Object> docE = map("zip", asList("98101", map("zip", 98101L)));
    Map<String, Object> docF = map("zip", map("code", 500L));
    Map<String, Object> docG = map("zip", asList(98101L, 98102L));
    Map<String, Object> docH = map("zip", null);
    Map<String, Object> docI = map("zip", Double.NaN);

    CollectionReference collection =
        testCollectionWithDocs(
            map(
                "a", docA, "b", docB, "c", docC, "d", docD, "e", docE, "f", docF, "g", docG, "h",
                docH, "i", docI));

    // Search for zips matching 98101, 98103, or [98101, 98102].
    QuerySnapshot snapshot =
        waitFor(collection.whereIn("zip", asList(98101L, 98103L, asList(98101L, 98102L))).get());
    assertEquals(asList(docA, docC, docG), querySnapshotToValues(snapshot));

    // With objects.
    snapshot = waitFor(collection.whereIn("zip", asList(map("code", 500L))).get());
    assertEquals(asList(docF), querySnapshotToValues(snapshot));

    // With null.
    snapshot = waitFor(collection.whereIn("zip", nullList()).get());
    assertEquals(new ArrayList<>(), querySnapshotToValues(snapshot));

    // With null and a value.
    List<Object> inputList = nullList();
    inputList.add(98101L);
    snapshot = waitFor(collection.whereIn("zip", inputList).get());
    assertEquals(asList(docA), querySnapshotToValues(snapshot));

    // With NaN.
    snapshot = waitFor(collection.whereIn("zip", asList(Double.NaN)).get());
    assertEquals(new ArrayList<>(), querySnapshotToValues(snapshot));

    // With NaN and a value.
    snapshot = waitFor(collection.whereIn("zip", asList(Double.NaN, 98101L)).get());
    assertEquals(asList(docA), querySnapshotToValues(snapshot));
  }

  @Test
  public void testQueriesCanUseInFiltersWithDocIds() {
    Map<String, String> docA = map("key", "aa");
    Map<String, String> docB = map("key", "ab");
    Map<String, String> docC = map("key", "ba");
    Map<String, String> docD = map("key", "bb");
    Map<String, Map<String, Object>> testDocs =
        map(
            "aa", docA,
            "ab", docB,
            "ba", docC,
            "bb", docD);
    CollectionReference collection = testCollectionWithDocs(testDocs);
    QuerySnapshot docs =
        waitFor(collection.whereIn(FieldPath.documentId(), asList("aa", "ab")).get());
    assertEquals(asList(docA, docB), querySnapshotToValues(docs));
  }

  @Test
  public void testQueriesCanUseNotInFilters() {
    // These documents are ordered by value in "zip" since the notEquals filter is an inequality,
    // which results in documents being sorted by value.
    Map<String, Object> docA = map("zip", Double.NaN);
    Map<String, Object> docB = map("zip", 91102L);
    Map<String, Object> docC = map("zip", 98101L);
    Map<String, Object> docD = map("zip", 98103L);
    Map<String, Object> docE = map("zip", asList(98101L));
    Map<String, Object> docF = map("zip", asList(98101L, 98102L));
    Map<String, Object> docG = map("zip", asList("98101", map("zip", 98101L)));
    Map<String, Object> docH = map("zip", map("code", 500L));
    Map<String, Object> docI = map("code", 500L);
    Map<String, Object> docJ = map("zip", null);

    Map<String, Map<String, Object>> allDocs =
        map(
            "a", docA, "b", docB, "c", docC, "d", docD, "e", docE, "f", docF, "g", docG, "h", docH,
            "i", docI, "j", docJ);
    CollectionReference collection = testCollectionWithDocs(allDocs);

    // Search for zips not matching 98101, 98103, or [98101, 98102].
    Map<String, Map<String, Object>> expectedDocsMap = new LinkedHashMap<>(allDocs);
    expectedDocsMap.remove("c");
    expectedDocsMap.remove("d");
    expectedDocsMap.remove("f");
    expectedDocsMap.remove("i");
    expectedDocsMap.remove("j");

    QuerySnapshot snapshot =
        waitFor(collection.whereNotIn("zip", asList(98101L, 98103L, asList(98101L, 98102L))).get());
    assertEquals(Lists.newArrayList(expectedDocsMap.values()), querySnapshotToValues(snapshot));

    // With objects.
    expectedDocsMap = new LinkedHashMap<>(allDocs);
    expectedDocsMap.remove("h");
    expectedDocsMap.remove("i");
    expectedDocsMap.remove("j");
    snapshot = waitFor(collection.whereNotIn("zip", asList(map("code", 500L))).get());
    assertEquals(Lists.newArrayList(expectedDocsMap.values()), querySnapshotToValues(snapshot));

    // With Null.
    snapshot = waitFor(collection.whereNotIn("zip", nullList()).get());
    assertEquals(new ArrayList<>(), querySnapshotToValues(snapshot));

    // With NaN.
    expectedDocsMap = new LinkedHashMap<>(allDocs);
    expectedDocsMap.remove("a");
    expectedDocsMap.remove("i");
    expectedDocsMap.remove("j");
    snapshot = waitFor(collection.whereNotIn("zip", asList(Double.NaN)).get());
    assertEquals(Lists.newArrayList(expectedDocsMap.values()), querySnapshotToValues(snapshot));

    // With NaN and a number.
    expectedDocsMap = new LinkedHashMap<>(allDocs);
    expectedDocsMap.remove("a");
    expectedDocsMap.remove("c");
    expectedDocsMap.remove("i");
    expectedDocsMap.remove("j");
    snapshot = waitFor(collection.whereNotIn("zip", asList(Float.NaN, 98101L)).get());
    assertEquals(Lists.newArrayList(expectedDocsMap.values()), querySnapshotToValues(snapshot));
  }

  @Test
  public void testQueriesCanUseNotInFiltersWithDocIds() {
    Map<String, String> docA = map("key", "aa");
    Map<String, String> docB = map("key", "ab");
    Map<String, String> docC = map("key", "ba");
    Map<String, String> docD = map("key", "bb");
    Map<String, Map<String, Object>> testDocs =
        map(
            "aa", docA,
            "ab", docB,
            "ba", docC,
            "bb", docD);
    CollectionReference collection = testCollectionWithDocs(testDocs);
    QuerySnapshot docs =
        waitFor(collection.whereNotIn(FieldPath.documentId(), asList("aa", "ab")).get());
    assertEquals(asList(docC, docD), querySnapshotToValues(docs));
  }

  @Test
  public void testQueriesCanUseArrayContainsAnyFilters() {
    Map<String, Object> docA = map("array", asList(42L));
    Map<String, Object> docB = map("array", asList("a", 42L, "c"));
    Map<String, Object> docC = map("array", asList(41.999, "42", map("a", asList(42))));
    Map<String, Object> docD = map("array", asList(42L), "array2", asList("bingo"));
    Map<String, Object> docE = map("array", asList(43L));
    Map<String, Object> docF = map("array", asList(map("a", 42L)));
    Map<String, Object> docG = map("array", 42L);
    Map<String, Object> docH = map("array", nullList());
    Map<String, Object> docI = map("array", asList(Double.NaN));

    CollectionReference collection =
        testCollectionWithDocs(
            map(
                "a", docA, "b", docB, "c", docC, "d", docD, "e", docE, "f", docF, "g", docG, "h",
                docH, "i", docI));

    // Search for "array" to contain [42, 43].
    QuerySnapshot snapshot =
        waitFor(collection.whereArrayContainsAny("array", asList(42L, 43L)).get());
    assertEquals(asList(docA, docB, docD, docE), querySnapshotToValues(snapshot));

    // With objects.
    snapshot = waitFor(collection.whereArrayContainsAny("array", asList(map("a", 42L))).get());
    assertEquals(asList(docF), querySnapshotToValues(snapshot));

    // With null.
    snapshot = waitFor(collection.whereArrayContainsAny("array", nullList()).get());
    assertEquals(new ArrayList<>(), querySnapshotToValues(snapshot));

    // With null and a value.
    List<Object> inputList = nullList();
    inputList.add(43L);
    snapshot = waitFor(collection.whereArrayContainsAny("array", inputList).get());
    assertEquals(asList(docE), querySnapshotToValues(snapshot));

    // With NaN.
    snapshot = waitFor(collection.whereArrayContainsAny("array", asList(Double.NaN)).get());
    assertEquals(new ArrayList<>(), querySnapshotToValues(snapshot));

    // With NaN and a value.
    snapshot = waitFor(collection.whereArrayContainsAny("array", asList(Double.NaN, 43L)).get());
    assertEquals(asList(docE), querySnapshotToValues(snapshot));
  }

  @Test
  public void testCollectionGroupQueries() {
    FirebaseFirestore db = testFirestore();
    // Use .document() to get a random collection group name to use but ensure it starts with 'b'
    // for predictable ordering.
    String collectionGroup = "b" + db.collection("foo").document().getId();

    String[] docPaths =
        new String[] {
          "abc/123/${collectionGroup}/cg-doc1",
          "abc/123/${collectionGroup}/cg-doc2",
          "${collectionGroup}/cg-doc3",
          "${collectionGroup}/cg-doc4",
          "def/456/${collectionGroup}/cg-doc5",
          "${collectionGroup}/virtual-doc/nested-coll/not-cg-doc",
          "x${collectionGroup}/not-cg-doc",
          "${collectionGroup}x/not-cg-doc",
          "abc/123/${collectionGroup}x/not-cg-doc",
          "abc/123/x${collectionGroup}/not-cg-doc",
          "abc/${collectionGroup}"
        };
    WriteBatch batch = db.batch();
    for (String path : docPaths) {
      batch.set(db.document(path.replace("${collectionGroup}", collectionGroup)), map("x", 1));
    }
    waitFor(batch.commit());

    QuerySnapshot querySnapshot = waitFor(db.collectionGroup(collectionGroup).get());
    assertEquals(
        asList("cg-doc1", "cg-doc2", "cg-doc3", "cg-doc4", "cg-doc5"),
        querySnapshotToIds(querySnapshot));
  }

  @Test
  public void testCollectionGroupQueriesWithStartAtEndAtWithArbitraryDocumentIds() {
    FirebaseFirestore db = testFirestore();
    // Use .document() to get a random collection group name to use but ensure it starts with 'b'
    // for predictable ordering.
    String collectionGroup = "b" + db.collection("foo").document().getId();

    String[] docPaths =
        new String[] {
          "a/a/${collectionGroup}/cg-doc1",
          "a/b/a/b/${collectionGroup}/cg-doc2",
          "a/b/${collectionGroup}/cg-doc3",
          "a/b/c/d/${collectionGroup}/cg-doc4",
          "a/c/${collectionGroup}/cg-doc5",
          "${collectionGroup}/cg-doc6",
          "a/b/nope/nope"
        };
    WriteBatch batch = db.batch();
    for (String path : docPaths) {
      batch.set(db.document(path.replace("${collectionGroup}", collectionGroup)), map("x", 1));
    }
    waitFor(batch.commit());

    QuerySnapshot querySnapshot =
        waitFor(
            db.collectionGroup(collectionGroup)
                .orderBy(FieldPath.documentId())
                .startAt("a/b")
                .endAt("a/b0")
                .get());
    assertEquals(asList("cg-doc2", "cg-doc3", "cg-doc4"), querySnapshotToIds(querySnapshot));

    querySnapshot =
        waitFor(
            db.collectionGroup(collectionGroup)
                .orderBy(FieldPath.documentId())
                .startAfter("a/b")
                .endBefore("a/b/" + collectionGroup + "/cg-doc3")
                .get());
    assertEquals(asList("cg-doc2"), querySnapshotToIds(querySnapshot));
  }

  @Test
  public void testCollectionGroupQueriesWithWhereFiltersOnArbitraryDocumentIds() {
    FirebaseFirestore db = testFirestore();
    // Use .document() to get a random collection group name to use but ensure it starts with 'b'
    // for predictable ordering.
    String collectionGroup = "b" + db.collection("foo").document().getId();

    String[] docPaths =
        new String[] {
          "a/a/${collectionGroup}/cg-doc1",
          "a/b/a/b/${collectionGroup}/cg-doc2",
          "a/b/${collectionGroup}/cg-doc3",
          "a/b/c/d/${collectionGroup}/cg-doc4",
          "a/c/${collectionGroup}/cg-doc5",
          "${collectionGroup}/cg-doc6",
          "a/b/nope/nope"
        };
    WriteBatch batch = db.batch();
    for (String path : docPaths) {
      batch.set(db.document(path.replace("${collectionGroup}", collectionGroup)), map("x", 1));
    }
    waitFor(batch.commit());

    QuerySnapshot querySnapshot =
        waitFor(
            db.collectionGroup(collectionGroup)
                .whereGreaterThanOrEqualTo(FieldPath.documentId(), "a/b")
                .whereLessThanOrEqualTo(FieldPath.documentId(), "a/b0")
                .get());
    assertEquals(asList("cg-doc2", "cg-doc3", "cg-doc4"), querySnapshotToIds(querySnapshot));

    querySnapshot =
        waitFor(
            db.collectionGroup(collectionGroup)
                .whereGreaterThan(FieldPath.documentId(), "a/b")
                .whereLessThan(FieldPath.documentId(), "a/b/" + collectionGroup + "/cg-doc3")
                .get());
    assertEquals(asList("cg-doc2"), querySnapshotToIds(querySnapshot));
  }

  // See: https://github.com/firebase/firebase-android-sdk/issues/3528
  // TODO(Overlay): These two tests should be part of local store tests instead.
  @Test
  public void testAddThenUpdatesWhileOffline() {
    CollectionReference collection = testCollection();
    collection.getFirestore().disableNetwork();

    collection.add(map("foo", "zzyzx", "bar", "1"));

    QuerySnapshot snapshot1 = waitFor(collection.get(Source.CACHE));
    assertEquals(asList(map("foo", "zzyzx", "bar", "1")), querySnapshotToValues(snapshot1));
    DocumentReference doc = snapshot1.getDocuments().get(0).getReference();

    doc.update(map("bar", "2"));

    QuerySnapshot snapshot2 = waitFor(collection.get(Source.CACHE));
    assertEquals(asList(map("foo", "zzyzx", "bar", "2")), querySnapshotToValues(snapshot2));
  }

  @Test
  public void testMultipleUpdatesWhileOffline() {
    CollectionReference collection = testCollection();
    collection.getFirestore().disableNetwork();

    DocumentReference doc = collection.document();
    doc.set(map("foo", "zzyzx", "bar", "1"), SetOptions.mergeFields("foo", "bar"));

    QuerySnapshot snapshot1 = waitFor(collection.get(Source.CACHE));
    assertEquals(asList(map("foo", "zzyzx", "bar", "1")), querySnapshotToValues(snapshot1));

    doc.update(map("bar", "2"));

    QuerySnapshot snapshot2 = waitFor(collection.get(Source.CACHE));
    assertEquals(asList(map("foo", "zzyzx", "bar", "2")), querySnapshotToValues(snapshot2));
  }

  @Test
  public void resumingAQueryShouldUseBloomFilterToAvoidFullRequery() throws Exception {
    // TODO(b/291365820): Stop skipping this test when running against the Firestore emulator once
    // the emulator is improved to include a bloom filter in the existence filter "messages that it
    // sends.
    assumeFalse(
        "Skip this test when running against the Firestore emulator because the emulator does not "
            + "include a bloom filter when it sends existence filter messages, making it "
            + "impossible for this test to verify the correctness of the bloom filter.",
        isRunningAgainstEmulator());

    // Prepare the names and contents of the 100 documents to create.
    Map<String, Map<String, Object>> testData = new HashMap<>();
    for (int i = 0; i < 100; i++) {
      testData.put("doc" + (1000 + i), map("key", 42));
    }

    // Each iteration of the "while" loop below runs a single iteration of the test. The test will
    // be run multiple times only if a bloom filter false positive occurs.
    int attemptNumber = 0;
    while (true) {
      attemptNumber++;

      // Create 100 documents in a new collection.
      CollectionReference collection = testCollectionWithDocs(testData);

      // Run a query to populate the local cache with the 100 documents and a resume token.
      List<DocumentReference> createdDocuments = new ArrayList<>();
      {
        QuerySnapshot querySnapshot = waitFor(collection.get());
        assertWithMessage("querySnapshot1").that(querySnapshot.size()).isEqualTo(100);
        for (DocumentSnapshot documentSnapshot : querySnapshot.getDocuments()) {
          createdDocuments.add(documentSnapshot.getReference());
        }
      }
<<<<<<< HEAD
    }
    assertWithMessage("createdDocuments").that(createdDocuments).hasSize(100);

    // Delete 50 of the 100 documents. Do this in a transaction, rather than
    // DocumentReference.delete(), to avoid affecting the local cache.
    HashSet<String> deletedDocumentIds = new HashSet<>();
    waitFor(
        collection
            .getFirestore()
            .runTransaction(
                transaction -> {
                  for (int i = 0; i < createdDocuments.size(); i += 2) {
                    DocumentReference documentToDelete = createdDocuments.get(i);
                    transaction.delete(documentToDelete);
                    deletedDocumentIds.add(documentToDelete.getId());
                  }
                  return null;
                }));
    assertWithMessage("deletedDocumentIds").that(deletedDocumentIds).hasSize(50);

    // Wait for 10 seconds, during which Watch will stop tracking the query and will send an
    // existence filter rather than "delete" events when the query is resumed.
    Thread.sleep(10000);

    // Resume the query and save the resulting snapshot for verification. Use some internal testing
    // hooks to "capture" the existence filter mismatches to verify them.
    ExistenceFilterMismatchListener existenceFilterMismatchListener =
        new ExistenceFilterMismatchListener();
    QuerySnapshot snapshot2;
    ExistenceFilterMismatchListener.ExistenceFilterMismatchInfo existenceFilterMismatchInfo;
    try {
      existenceFilterMismatchListener.startListening();
      snapshot2 = waitFor(collection.get());
      // TODO(b/270731363): Remove the "if" condition below once the Firestore Emulator is fixed
      //  to send an existence filter.
      if (isRunningAgainstEmulator()) {
        existenceFilterMismatchInfo = null;
      } else {
        existenceFilterMismatchInfo =
            existenceFilterMismatchListener.getOrWaitForExistenceFilterMismatch(
                /* timeoutMillis= */ 5000);
=======
      assertWithMessage("createdDocuments").that(createdDocuments).hasSize(100);

      // Delete 50 of the 100 documents. Use a different Firestore instance to avoid affecting the
      // local cache.
      HashSet<String> deletedDocumentIds = new HashSet<>();
      {
        FirebaseFirestore db2 = testFirestore();
        WriteBatch batch = db2.batch();
        for (int i = 0; i < createdDocuments.size(); i += 2) {
          DocumentReference documentToDelete = db2.document(createdDocuments.get(i).getPath());
          batch.delete(documentToDelete);
          deletedDocumentIds.add(documentToDelete.getId());
        }
        waitFor(batch.commit());
>>>>>>> da631d23
      }
      assertWithMessage("deletedDocumentIds").that(deletedDocumentIds).hasSize(50);

      // Wait for 10 seconds, during which Watch will stop tracking the query and will send an
      // existence filter rather than "delete" events when the query is resumed.
      Thread.sleep(10000);

      // Resume the query and save the resulting snapshot for verification. Use some internal
      // testing hooks to "capture" the existence filter mismatches to verify that Watch sent a
      // bloom filter, and it was used to avert a full requery.
      AtomicReference<QuerySnapshot> snapshot2Ref = new AtomicReference<>();
      ArrayList<ExistenceFilterMismatchInfo> existenceFilterMismatches =
          captureExistenceFilterMismatches(
              () -> {
                QuerySnapshot querySnapshot = waitFor(collection.get());
                snapshot2Ref.set(querySnapshot);
              });
      QuerySnapshot snapshot2 = snapshot2Ref.get();

      // Verify that the snapshot from the resumed query contains the expected documents; that is,
      // that it contains the 50 documents that were _not_ deleted.
      HashSet<String> actualDocumentIds = new HashSet<>();
      for (DocumentSnapshot documentSnapshot : snapshot2.getDocuments()) {
        actualDocumentIds.add(documentSnapshot.getId());
      }
      HashSet<String> expectedDocumentIds = new HashSet<>();
      for (DocumentReference documentRef : createdDocuments) {
        if (!deletedDocumentIds.contains(documentRef.getId())) {
          expectedDocumentIds.add(documentRef.getId());
        }
      }
      assertWithMessage("snapshot2.docs")
          .that(actualDocumentIds)
          .containsExactlyElementsIn(expectedDocumentIds);

      // Verify that Watch sent an existence filter with the correct counts when the query was
      // resumed.
      assertWithMessage("Watch should have sent exactly 1 existence filter")
          .that(existenceFilterMismatches)
          .hasSize(1);
      ExistenceFilterMismatchInfo existenceFilterMismatchInfo = existenceFilterMismatches.get(0);
      assertWithMessage("localCacheCount")
          .that(existenceFilterMismatchInfo.localCacheCount())
          .isEqualTo(100);
      assertWithMessage("existenceFilterCount")
          .that(existenceFilterMismatchInfo.existenceFilterCount())
          .isEqualTo(50);

      // Verify that Watch sent a valid bloom filter.
      ExistenceFilterBloomFilterInfo bloomFilter = existenceFilterMismatchInfo.bloomFilter();
      assertWithMessage("The bloom filter specified in the existence filter")
          .that(bloomFilter)
          .isNotNull();
      assertWithMessage("hashCount").that(bloomFilter.hashCount()).isGreaterThan(0);
      assertWithMessage("bitmapLength").that(bloomFilter.bitmapLength()).isGreaterThan(0);
      assertWithMessage("padding").that(bloomFilter.padding()).isGreaterThan(0);
      assertWithMessage("padding").that(bloomFilter.padding()).isLessThan(8);

      // Verify that the bloom filter was successfully used to avert a full requery. If a false
      // positive occurred then retry the entire test. Although statistically rare, false positives
      // are expected to happen occasionally. When a false positive _does_ happen, just retry the
      // test with a different set of documents. If that retry _also_ experiences a false positive,
      // then fail the test because that is so improbable that something must have gone wrong.
      if (attemptNumber == 1 && !bloomFilter.applied()) {
        continue;
      }

      assertWithMessage("bloom filter successfully applied with attemptNumber=" + attemptNumber)
          .that(bloomFilter.applied())
          .isTrue();

      // Break out of the test loop now that the test passes.
      break;
    }
  }

  private static String unicodeNormalize(String s) {
    return Normalizer.normalize(s, Normalizer.Form.NFC);
  }

  @Test
  public void bloomFilterShouldCorrectlyEncodeComplexUnicodeCharacters() throws Exception {
    // TODO(b/291365820): Stop skipping this test when running against the Firestore emulator once
    // the emulator is improved to include a bloom filter in the existence filter "messages that it
    // sends.
    assumeFalse(
        "Skip this test when running against the Firestore emulator because the emulator does not "
            + "include a bloom filter when it sends existence filter messages, making it "
            + "impossible for this test to verify the correctness of the bloom filter.",
        isRunningAgainstEmulator());

    // Firestore does not do any Unicode normalization on the document IDs. Therefore, two document
    // IDs that are canonically-equivalent (i.e. they visually appear identical) but are represented
    // by a different sequence of Unicode code points are treated as distinct document IDs.
    ArrayList<String> testDocIds = new ArrayList<>();
    testDocIds.add("DocumentToDelete");
    // The next two strings both end with "e" with an accent: the first uses the dedicated Unicode
    // code point for this character, while the second uses the standard lowercase "e" followed by
    // the accent combining character.
    testDocIds.add("LowercaseEWithAcuteAccent_\u00E9");
    testDocIds.add("LowercaseEWithAcuteAccent_\u0065\u0301");
    // The next two strings both end with an "e" with two different accents applied via the
    // following two combining characters. The combining characters are specified in a different
    // order and Firestore treats these document IDs as unique, despite the order of the combining
    // characters being irrelevant.
    testDocIds.add("LowercaseEWithMultipleAccents_\u0065\u0301\u0327");
    testDocIds.add("LowercaseEWithMultipleAccents_\u0065\u0327\u0301");
    // The next string contains a character outside the BMP (the "basic multilingual plane"); that
    // is, its code point is greater than 0xFFFF. Since "The Java programming language represents
    // text in sequences of 16-bit code units, using the UTF-16 encoding" (according to the "Java
    // Language Specification" at https://docs.oracle.com/javase/specs/jls/se11/html/index.html)
    // this requires a surrogate pair, two 16-bit code units, to represent this character. Make sure
    // that its presence is correctly tested in the bloom filter, which uses UTF-8 encoding.
    testDocIds.add("Smiley_\uD83D\uDE00");

    // Verify assumptions about the equivalence of strings in `testDocIds`.
    assertThat(unicodeNormalize(testDocIds.get(1))).isEqualTo(unicodeNormalize(testDocIds.get(2)));
    assertThat(unicodeNormalize(testDocIds.get(3))).isEqualTo(unicodeNormalize(testDocIds.get(4)));
    assertThat(testDocIds.get(5).codePointAt(7)).isEqualTo(0x1F600);

    // Create the mapping from document ID to document data for the document IDs specified in
    // `testDocIds`.
    Map<String, Map<String, Object>> testDocs = new HashMap<>();
    for (String docId : testDocIds) {
      testDocs.put(docId, map("foo", 42));
    }

    // Create the documents whose names contain complex Unicode characters in a new collection.
    CollectionReference collection = testCollectionWithDocs(testDocs);

    // Run a query to populate the local cache with documents that have names with complex Unicode
    // characters.
    List<DocumentReference> createdDocuments = new ArrayList<>();
    {
      QuerySnapshot querySnapshot1 = waitFor(collection.get());
      for (DocumentSnapshot documentSnapshot : querySnapshot1.getDocuments()) {
        createdDocuments.add(documentSnapshot.getReference());
      }
      HashSet<String> createdDocumentIds = new HashSet<>();
      for (DocumentSnapshot documentSnapshot : querySnapshot1.getDocuments()) {
        createdDocumentIds.add(documentSnapshot.getId());
      }
      assertWithMessage("createdDocumentIds")
          .that(createdDocumentIds)
          .containsExactlyElementsIn(testDocIds);
    }

    // Delete one of the documents so that the next call to collection.get() will experience an
    // existence filter mismatch. Use a different Firestore instance to avoid affecting the local
    // cache.
    DocumentReference documentToDelete = collection.document("DocumentToDelete");
    waitFor(testFirestore().document(documentToDelete.getPath()).delete());

    // Wait for 10 seconds, during which Watch will stop tracking the query and will send an
    // existence filter rather than "delete" events when the query is resumed.
    Thread.sleep(10000);

    // Resume the query and save the resulting snapshot for verification. Use some internal testing
    // hooks to "capture" the existence filter mismatches.
    AtomicReference<QuerySnapshot> querySnapshot2Ref = new AtomicReference<>();
    ArrayList<ExistenceFilterMismatchInfo> existenceFilterMismatches =
        captureExistenceFilterMismatches(
            () -> {
              QuerySnapshot querySnapshot = waitFor(collection.get());
              querySnapshot2Ref.set(querySnapshot);
            });
    QuerySnapshot querySnapshot2 = querySnapshot2Ref.get();

    // Verify that the snapshot from the resumed query contains the expected documents; that is,
    // that it contains the documents whose names contain complex Unicode characters and _not_ the
    // document that was deleted.
    HashSet<String> querySnapshot2DocumentIds = new HashSet<>();
    for (DocumentSnapshot documentSnapshot : querySnapshot2.getDocuments()) {
      querySnapshot2DocumentIds.add(documentSnapshot.getId());
    }
    HashSet<String> querySnapshot2ExpectedDocumentIds = new HashSet<>(testDocIds);
    querySnapshot2ExpectedDocumentIds.remove("DocumentToDelete");
    assertWithMessage("querySnapshot2DocumentIds")
        .that(querySnapshot2DocumentIds)
        .containsExactlyElementsIn(querySnapshot2ExpectedDocumentIds);

    // Verify that Watch sent an existence filter with the correct counts.
    assertWithMessage("Watch should have sent exactly 1 existence filter")
        .that(existenceFilterMismatches)
        .hasSize(1);
    ExistenceFilterMismatchInfo existenceFilterMismatchInfo = existenceFilterMismatches.get(0);
    assertWithMessage("localCacheCount")
        .that(existenceFilterMismatchInfo.localCacheCount())
        .isEqualTo(testDocIds.size());
    assertWithMessage("existenceFilterCount")
        .that(existenceFilterMismatchInfo.existenceFilterCount())
        .isEqualTo(testDocIds.size() - 1);

    // Verify that Watch sent a valid bloom filter.
    ExistenceFilterBloomFilterInfo bloomFilter = existenceFilterMismatchInfo.bloomFilter();
    assertWithMessage("The bloom filter specified in the existence filter")
        .that(bloomFilter)
        .isNotNull();

    // The bloom filter application should statistically be successful almost every time; the _only_
    // time when it would _not_ be successful is if there is a false positive when testing for
    // 'DocumentToDelete' in the bloom filter. So verify that the bloom filter application is
    // successful, unless there was a false positive.
    boolean isFalsePositive = bloomFilter.mightContain(documentToDelete);
    assertWithMessage("bloomFilter.applied()")
        .that(bloomFilter.applied())
        .isEqualTo(!isFalsePositive);

    // Verify that the bloom filter contains the document paths with complex Unicode characters.
    for (DocumentSnapshot documentSnapshot : querySnapshot2.getDocuments()) {
      DocumentReference documentReference = documentSnapshot.getReference();
      assertWithMessage("bloomFilter.mightContain() for " + documentReference.getPath())
          .that(bloomFilter.mightContain(documentReference))
          .isTrue();
    }
  }

  @Test
  public void testOrQueries() {
    Map<String, Map<String, Object>> testDocs =
        map(
            "doc1", map("a", 1, "b", 0),
            "doc2", map("a", 2, "b", 1),
            "doc3", map("a", 3, "b", 2),
            "doc4", map("a", 1, "b", 3),
            "doc5", map("a", 1, "b", 1));
    CollectionReference collection = testCollectionWithDocs(testDocs);

    // Two equalities: a==1 || b==1.
    checkOnlineAndOfflineResultsMatch(
        collection.where(Filter.or(Filter.equalTo("a", 1), Filter.equalTo("b", 1))),
        "doc1",
        "doc2",
        "doc4",
        "doc5");

    // (a==1 && b==0) || (a==3 && b==2)
    checkOnlineAndOfflineResultsMatch(
        collection.where(
            Filter.or(
                Filter.and(Filter.equalTo("a", 1), Filter.equalTo("b", 0)),
                Filter.and(Filter.equalTo("a", 3), Filter.equalTo("b", 2)))),
        "doc1",
        "doc3");

    // a==1 && (b==0 || b==3).
    checkOnlineAndOfflineResultsMatch(
        collection.where(
            Filter.and(
                Filter.equalTo("a", 1), Filter.or(Filter.equalTo("b", 0), Filter.equalTo("b", 3)))),
        "doc1",
        "doc4");

    // (a==2 || b==2) && (a==3 || b==3)
    checkOnlineAndOfflineResultsMatch(
        collection.where(
            Filter.and(
                Filter.or(Filter.equalTo("a", 2), Filter.equalTo("b", 2)),
                Filter.or(Filter.equalTo("a", 3), Filter.equalTo("b", 3)))),
        "doc3");

    // Test with limits without orderBy (the __name__ ordering is the tie breaker).
    checkOnlineAndOfflineResultsMatch(
        collection.where(Filter.or(Filter.equalTo("a", 2), Filter.equalTo("b", 1))).limit(1),
        "doc2");
  }

  @Test
  public void testOrQueriesWithCompositeIndexes() {
    assumeTrue(
        "Skip this test if running against production because it results in a "
            + "'missing index' error. The Firestore Emulator, however, does serve these "
            + " queries.",
        isRunningAgainstEmulator());
    Map<String, Map<String, Object>> testDocs =
        map(
            "doc1", map("a", 1, "b", 0),
            "doc2", map("a", 2, "b", 1),
            "doc3", map("a", 3, "b", 2),
            "doc4", map("a", 1, "b", 3),
            "doc5", map("a", 1, "b", 1));
    CollectionReference collection = testCollectionWithDocs(testDocs);

    // with one inequality: a>2 || b==1.
    checkOnlineAndOfflineResultsMatch(
        collection.where(Filter.or(Filter.greaterThan("a", 2), Filter.equalTo("b", 1))),
        "doc5",
        "doc2",
        "doc3");

    // Test with limits (implicit order by ASC): (a==1) || (b > 0) LIMIT 2
    checkOnlineAndOfflineResultsMatch(
        collection.where(Filter.or(Filter.equalTo("a", 1), Filter.greaterThan("b", 0))).limit(2),
        "doc1",
        "doc2");

    // Test with limits (explicit order by): (a==1) || (b > 0) LIMIT_TO_LAST 2
    // Note: The public query API does not allow implicit ordering when limitToLast is used.
    checkOnlineAndOfflineResultsMatch(
        collection
            .where(Filter.or(Filter.equalTo("a", 1), Filter.greaterThan("b", 0)))
            .limitToLast(2)
            .orderBy("b"),
        "doc3",
        "doc4");

    // Test with limits (explicit order by ASC): (a==2) || (b == 1) ORDER BY a LIMIT 1
    checkOnlineAndOfflineResultsMatch(
        collection
            .where(Filter.or(Filter.equalTo("a", 2), Filter.equalTo("b", 1)))
            .limit(1)
            .orderBy("a"),
        "doc5");

    // Test with limits (explicit order by DESC): (a==2) || (b == 1) ORDER BY a LIMIT_TO_LAST 1
    checkOnlineAndOfflineResultsMatch(
        collection
            .where(Filter.or(Filter.equalTo("a", 2), Filter.equalTo("b", 1)))
            .limitToLast(1)
            .orderBy("a"),
        "doc2");
  }

  @Test
  public void testOrQueriesWithIn() {
    Map<String, Map<String, Object>> testDocs =
        map(
            "doc1", map("a", 1, "b", 0),
            "doc2", map("b", 1),
            "doc3", map("a", 3, "b", 2),
            "doc4", map("a", 1, "b", 3),
            "doc5", map("a", 1),
            "doc6", map("a", 2));
    CollectionReference collection = testCollectionWithDocs(testDocs);

    // a==2 || b in [2,3]
    checkOnlineAndOfflineResultsMatch(
        collection.where(Filter.or(Filter.equalTo("a", 2), Filter.inArray("b", asList(2, 3)))),
        "doc3",
        "doc4",
        "doc6");
  }

  @Test
  public void testOrQueriesWithNotIn() {
    assumeTrue(
        "Skip this test if running against production because it results in a "
            + "'missing index' error. The Firestore Emulator, however, does serve these "
            + " queries",
        isRunningAgainstEmulator());
    Map<String, Map<String, Object>> testDocs =
        map(
            "doc1", map("a", 1, "b", 0),
            "doc2", map("b", 1),
            "doc3", map("a", 3, "b", 2),
            "doc4", map("a", 1, "b", 3),
            "doc5", map("a", 1),
            "doc6", map("a", 2));
    CollectionReference collection = testCollectionWithDocs(testDocs);

    // a==2 || b not-in [2,3]
    // Has implicit orderBy b.
    checkOnlineAndOfflineResultsMatch(
        collection.where(Filter.or(Filter.equalTo("a", 2), Filter.notInArray("b", asList(2, 3)))),
        "doc1",
        "doc2");
  }

  @Test
  public void testOrQueriesWithArrayMembership() {
    Map<String, Map<String, Object>> testDocs =
        map(
            "doc1", map("a", 1, "b", asList(0)),
            "doc2", map("b", asList(1)),
            "doc3", map("a", 3, "b", asList(2, 7)),
            "doc4", map("a", 1, "b", asList(3, 7)),
            "doc5", map("a", 1),
            "doc6", map("a", 2));
    CollectionReference collection = testCollectionWithDocs(testDocs);

    // a==2 || b array-contains 7
    checkOnlineAndOfflineResultsMatch(
        collection.where(Filter.or(Filter.equalTo("a", 2), Filter.arrayContains("b", 7))),
        "doc3",
        "doc4",
        "doc6");

    // a==2 || b array-contains-any [0, 3]
    checkOnlineAndOfflineResultsMatch(
        collection.where(
            Filter.or(Filter.equalTo("a", 2), Filter.arrayContainsAny("b", asList(0, 3)))),
        "doc1",
        "doc4",
        "doc6");
  }

  @Test
  public void testMultipleInOps() {
    // TODO(orquery): Enable this test against production when possible.
    assumeTrue(
        "Skip this test if running against production because it's not yet supported.",
        isRunningAgainstEmulator());
    Map<String, Map<String, Object>> testDocs =
        map(
            "doc1", map("a", 1, "b", 0),
            "doc2", map("b", 1),
            "doc3", map("a", 3, "b", 2),
            "doc4", map("a", 1, "b", 3),
            "doc5", map("a", 1),
            "doc6", map("a", 2));
    CollectionReference collection = testCollectionWithDocs(testDocs);

    // Two IN operations on different fields with disjunction.
    Query query1 =
        collection.where(
            Filter.or(Filter.inArray("a", asList(2, 3)), Filter.inArray("b", asList(0, 2))));
    checkOnlineAndOfflineResultsMatch(query1, "doc1", "doc3", "doc6");

    // Two IN operations on the same field with disjunction.
    // a IN [0,3] || a IN [0,2] should union them (similar to: a IN [0,2,3]).
    Query query2 =
        collection.where(
            Filter.or(Filter.inArray("a", asList(0, 3)), Filter.inArray("a", asList(0, 2))));
    checkOnlineAndOfflineResultsMatch(query2, "doc3", "doc6");
  }

  @Test
  public void testUsingInWithArrayContainsAny() {
    // TODO(orquery): Enable this test against production when possible.
    assumeTrue(
        "Skip this test if running against production because it's not yet supported.",
        isRunningAgainstEmulator());
    Map<String, Map<String, Object>> testDocs =
        map(
            "doc1", map("a", 1, "b", asList(0)),
            "doc2", map("b", asList(1)),
            "doc3", map("a", 3, "b", asList(2, 7), "c", 10),
            "doc4", map("a", 1, "b", asList(3, 7)),
            "doc5", map("a", 1),
            "doc6", map("a", 2, "c", 20));
    CollectionReference collection = testCollectionWithDocs(testDocs);

    Query query1 =
        collection.where(
            Filter.or(
                Filter.inArray("a", asList(2, 3)), Filter.arrayContainsAny("b", asList(0, 7))));
    checkOnlineAndOfflineResultsMatch(query1, "doc1", "doc3", "doc4", "doc6");

    Query query2 =
        collection.where(
            Filter.or(
                Filter.and(Filter.inArray("a", asList(2, 3)), Filter.equalTo("c", 10)),
                Filter.arrayContainsAny("b", asList(0, 7))));
    checkOnlineAndOfflineResultsMatch(query2, "doc1", "doc3", "doc4");
  }

  @Test
  public void testUsingInWithArrayContains() {
    Map<String, Map<String, Object>> testDocs =
        map(
            "doc1", map("a", 1, "b", asList(0)),
            "doc2", map("b", asList(1)),
            "doc3", map("a", 3, "b", asList(2, 7)),
            "doc4", map("a", 1, "b", asList(3, 7)),
            "doc5", map("a", 1),
            "doc6", map("a", 2));
    CollectionReference collection = testCollectionWithDocs(testDocs);

    Query query1 =
        collection.where(
            Filter.or(Filter.inArray("a", asList(2, 3)), Filter.arrayContains("b", 3)));
    checkOnlineAndOfflineResultsMatch(query1, "doc3", "doc4", "doc6");

    Query query2 =
        collection.where(
            Filter.and(Filter.inArray("a", asList(2, 3)), Filter.arrayContains("b", 7)));
    checkOnlineAndOfflineResultsMatch(query2, "doc3");

    Query query3 =
        collection.where(
            Filter.or(
                Filter.inArray("a", asList(2, 3)),
                Filter.and(Filter.arrayContains("b", 3), Filter.equalTo("a", 1))));
    checkOnlineAndOfflineResultsMatch(query3, "doc3", "doc4", "doc6");

    Query query4 =
        collection.where(
            Filter.and(
                Filter.inArray("a", asList(2, 3)),
                Filter.or(Filter.arrayContains("b", 7), Filter.equalTo("a", 1))));
    checkOnlineAndOfflineResultsMatch(query4, "doc3");
  }

  @Test
  public void testOrderByEquality() {
    // TODO(orquery): Enable this test against production when possible.
    assumeTrue(
        "Skip this test if running against production because order-by-equality is "
            + "not supported yet.",
        isRunningAgainstEmulator());
    Map<String, Map<String, Object>> testDocs =
        map(
            "doc1", map("a", 1, "b", asList(0)),
            "doc2", map("b", asList(1)),
            "doc3", map("a", 3, "b", asList(2, 7), "c", 10),
            "doc4", map("a", 1, "b", asList(3, 7)),
            "doc5", map("a", 1),
            "doc6", map("a", 2, "c", 20));
    CollectionReference collection = testCollectionWithDocs(testDocs);

    Query query1 = collection.where(Filter.equalTo("a", 1)).orderBy("a");
    checkOnlineAndOfflineResultsMatch(query1, "doc1", "doc4", "doc5");

    Query query2 = collection.where(Filter.inArray("a", asList(2, 3))).orderBy("a");
    checkOnlineAndOfflineResultsMatch(query2, "doc6", "doc3");
  }
}<|MERGE_RESOLUTION|>--- conflicted
+++ resolved
@@ -1075,49 +1075,6 @@
           createdDocuments.add(documentSnapshot.getReference());
         }
       }
-<<<<<<< HEAD
-    }
-    assertWithMessage("createdDocuments").that(createdDocuments).hasSize(100);
-
-    // Delete 50 of the 100 documents. Do this in a transaction, rather than
-    // DocumentReference.delete(), to avoid affecting the local cache.
-    HashSet<String> deletedDocumentIds = new HashSet<>();
-    waitFor(
-        collection
-            .getFirestore()
-            .runTransaction(
-                transaction -> {
-                  for (int i = 0; i < createdDocuments.size(); i += 2) {
-                    DocumentReference documentToDelete = createdDocuments.get(i);
-                    transaction.delete(documentToDelete);
-                    deletedDocumentIds.add(documentToDelete.getId());
-                  }
-                  return null;
-                }));
-    assertWithMessage("deletedDocumentIds").that(deletedDocumentIds).hasSize(50);
-
-    // Wait for 10 seconds, during which Watch will stop tracking the query and will send an
-    // existence filter rather than "delete" events when the query is resumed.
-    Thread.sleep(10000);
-
-    // Resume the query and save the resulting snapshot for verification. Use some internal testing
-    // hooks to "capture" the existence filter mismatches to verify them.
-    ExistenceFilterMismatchListener existenceFilterMismatchListener =
-        new ExistenceFilterMismatchListener();
-    QuerySnapshot snapshot2;
-    ExistenceFilterMismatchListener.ExistenceFilterMismatchInfo existenceFilterMismatchInfo;
-    try {
-      existenceFilterMismatchListener.startListening();
-      snapshot2 = waitFor(collection.get());
-      // TODO(b/270731363): Remove the "if" condition below once the Firestore Emulator is fixed
-      //  to send an existence filter.
-      if (isRunningAgainstEmulator()) {
-        existenceFilterMismatchInfo = null;
-      } else {
-        existenceFilterMismatchInfo =
-            existenceFilterMismatchListener.getOrWaitForExistenceFilterMismatch(
-                /* timeoutMillis= */ 5000);
-=======
       assertWithMessage("createdDocuments").that(createdDocuments).hasSize(100);
 
       // Delete 50 of the 100 documents. Use a different Firestore instance to avoid affecting the
@@ -1132,7 +1089,6 @@
           deletedDocumentIds.add(documentToDelete.getId());
         }
         waitFor(batch.commit());
->>>>>>> da631d23
       }
       assertWithMessage("deletedDocumentIds").that(deletedDocumentIds).hasSize(50);
 
