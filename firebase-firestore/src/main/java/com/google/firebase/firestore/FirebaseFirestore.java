// Copyright 2018 Google LLC
//
// Licensed under the Apache License, Version 2.0 (the "License");
// you may not use this file except in compliance with the License.
// You may obtain a copy of the License at
//
//      http://www.apache.org/licenses/LICENSE-2.0
//
// Unless required by applicable law or agreed to in writing, software
// distributed under the License is distributed on an "AS IS" BASIS,
// WITHOUT WARRANTIES OR CONDITIONS OF ANY KIND, either express or implied.
// See the License for the specific language governing permissions and
// limitations under the License.

package com.google.firebase.firestore;

import static com.google.firebase.firestore.util.Assert.hardAssert;
import static com.google.firebase.firestore.util.Preconditions.checkNotNull;

import android.annotation.SuppressLint;
import android.app.Activity;
import android.content.Context;
import androidx.annotation.Keep;
import androidx.annotation.NonNull;
import androidx.annotation.Nullable;
import androidx.annotation.VisibleForTesting;
import com.google.android.gms.tasks.Task;
import com.google.android.gms.tasks.TaskCompletionSource;
import com.google.android.gms.tasks.Tasks;
import com.google.firebase.FirebaseApp;
import com.google.firebase.annotations.PreviewApi;
import com.google.firebase.appcheck.interop.InteropAppCheckTokenProvider;
import com.google.firebase.auth.internal.InternalAuthProvider;
import com.google.firebase.emulators.EmulatedServiceSettings;
import com.google.firebase.firestore.auth.CredentialsProvider;
import com.google.firebase.firestore.auth.FirebaseAppCheckTokenProvider;
import com.google.firebase.firestore.auth.FirebaseAuthCredentialsProvider;
import com.google.firebase.firestore.auth.User;
import com.google.firebase.firestore.core.AsyncEventListener;
import com.google.firebase.firestore.core.ComponentProvider;
import com.google.firebase.firestore.core.DatabaseInfo;
import com.google.firebase.firestore.core.FirestoreClient;
import com.google.firebase.firestore.local.SQLitePersistence;
import com.google.firebase.firestore.model.DatabaseId;
import com.google.firebase.firestore.model.FieldIndex;
import com.google.firebase.firestore.model.FieldPath;
import com.google.firebase.firestore.model.ResourcePath;
import com.google.firebase.firestore.remote.FirestoreChannel;
import com.google.firebase.firestore.remote.GrpcMetadataProvider;
import com.google.firebase.firestore.util.AsyncQueue;
import com.google.firebase.firestore.util.ByteBufferInputStream;
import com.google.firebase.firestore.util.Executors;
import com.google.firebase.firestore.util.Function;
import com.google.firebase.firestore.util.Logger;
import com.google.firebase.firestore.util.Logger.Level;
import com.google.firebase.firestore.util.Preconditions;
import com.google.firebase.inject.Deferred;
import java.io.ByteArrayInputStream;
import java.io.InputStream;
import java.nio.ByteBuffer;
import java.util.ArrayList;
import java.util.List;
import java.util.concurrent.Executor;
import org.json.JSONArray;
import org.json.JSONException;
import org.json.JSONObject;

/**
 * Represents a Cloud Firestore database and is the entry point for all Cloud Firestore operations.
 *
 * <p><b>Subclassing Note</b>: Cloud Firestore classes are not meant to be subclassed except for use
 * in test mocks. Subclassing is not supported in production code and new SDK releases may break
 * code that does so.
 */
public class FirebaseFirestore {

  private final Function<FirebaseFirestoreSettings, ComponentProvider> componentProviderFactory;

  /**
   * Provides a registry management interface for {@code FirebaseFirestore} instances.
   *
   * @hide
   */
  public interface InstanceRegistry {
    /** Removes the Cloud Firestore instance with given name from registry. */
    void remove(@NonNull String databaseId);
  }

  private static final String TAG = "FirebaseFirestore";
  private final Context context;
  // This is also used as private lock object for this instance. There is nothing inherent about
  // databaseId itself that needs locking; it just saves us creating a separate lock object.
  private final DatabaseId databaseId;
  private final String persistenceKey;
  private final CredentialsProvider<User> authProvider;
  private final CredentialsProvider<String> appCheckProvider;
  private final FirebaseApp firebaseApp;
  private final UserDataReader userDataReader;
  // When user requests to terminate, use this to notify `FirestoreMultiDbComponent` to deregister
  // this instance.
  private final InstanceRegistry instanceRegistry;
  @Nullable private EmulatedServiceSettings emulatorSettings;
  private FirebaseFirestoreSettings settings;
  final FirestoreClientProvider clientProvider;
  private final GrpcMetadataProvider metadataProvider;

  @Nullable private PersistentCacheIndexManager persistentCacheIndexManager;

  @NonNull
  private static FirebaseApp getDefaultFirebaseApp() {
    FirebaseApp app = FirebaseApp.getInstance();
    if (app == null) {
      throw new IllegalStateException("You must call FirebaseApp.initializeApp first.");
    }
    return app;
  }

  /**
   * Returns the default {@link FirebaseFirestore} instance for the default {@link FirebaseApp}.
   *
   * <p>Returns the same instance for all invocations. If no instance exists, initializes a new
   * instance.
   *
   * @returns The {@link FirebaseFirestore} instance.
   */
  @NonNull
  public static FirebaseFirestore getInstance() {
    return getInstance(getDefaultFirebaseApp(), DatabaseId.DEFAULT_DATABASE_ID);
  }

  /**
   * Returns the default {@link FirebaseFirestore} instance for the provided {@link FirebaseApp}.
   *
   * <p>For a given {@link FirebaseApp}, invocation always returns the same instance. If no instance
   * exists, initializes a new instance.
   *
   * @param app The {@link FirebaseApp} instance that the returned {@link FirebaseFirestore}
   *     instance is associated with.
   * @returns The {@link FirebaseFirestore} instance.
   */
  @NonNull
  public static FirebaseFirestore getInstance(@NonNull FirebaseApp app) {
    return getInstance(app, DatabaseId.DEFAULT_DATABASE_ID);
  }

  /**
   * Returns the {@link FirebaseFirestore} instance for the default {@link FirebaseApp}.
   *
   * <p>Returns the same instance for all invocations given the same database parameter. If no
   * instance exists, initializes a new instance.
   *
   * @param database The database ID.
   * @returns The {@link FirebaseFirestore} instance.
   */
  @NonNull
  public static FirebaseFirestore getInstance(@NonNull String database) {
    return getInstance(getDefaultFirebaseApp(), database);
  }

  /**
   * Returns the {@link FirebaseFirestore} instance for the provided {@link FirebaseApp}.
   *
   * <p>Returns the same instance for all invocations given the same {@link FirebaseApp} and
   * database parameter. If no instance exists, initializes a new instance.
   *
   * @param app The {@link FirebaseApp} instance that the returned {@link FirebaseFirestore}
   *     instance is associated with.
   * @param database The database ID.
   * @returns The {@link FirebaseFirestore} instance.
   */
  @NonNull
  public static FirebaseFirestore getInstance(@NonNull FirebaseApp app, @NonNull String database) {
    checkNotNull(app, "Provided FirebaseApp must not be null.");
    checkNotNull(database, "Provided database name must not be null.");
    FirestoreMultiDbComponent component = app.get(FirestoreMultiDbComponent.class);
    checkNotNull(component, "Firestore component is not present.");
    return component.get(database);
  }

  @NonNull
  static FirebaseFirestore newInstance(
      @NonNull Context context,
      @NonNull FirebaseApp app,
      @NonNull Deferred<InternalAuthProvider> deferredAuthProvider,
      @NonNull Deferred<InteropAppCheckTokenProvider> deferredAppCheckTokenProvider,
      @NonNull String database,
      @NonNull InstanceRegistry instanceRegistry,
      @Nullable GrpcMetadataProvider metadataProvider) {
    String projectId = app.getOptions().getProjectId();
    if (projectId == null) {
      throw new IllegalArgumentException("FirebaseOptions.getProjectId() cannot be null");
    }
    DatabaseId databaseId = DatabaseId.forDatabase(projectId, database);

    CredentialsProvider<User> authProvider =
        new FirebaseAuthCredentialsProvider(deferredAuthProvider);
    CredentialsProvider<String> appCheckProvider =
        new FirebaseAppCheckTokenProvider(deferredAppCheckTokenProvider);

    // Firestore uses a different database for each app name. Note that we don't use
    // app.getPersistenceKey() here because it includes the application ID which is related
    // to the project ID. We already include the project ID when resolving the database,
    // so there is no need to include it in the persistence key.
    String persistenceKey = app.getName();

    return new FirebaseFirestore(
        context,
        databaseId,
        persistenceKey,
        authProvider,
        appCheckProvider,
<<<<<<< HEAD
=======
        queue,
>>>>>>> 45d0c838
        ComponentProvider::defaultFactory,
        app,
        instanceRegistry,
        metadataProvider);
  }

  @VisibleForTesting
  FirebaseFirestore(
      Context context,
      DatabaseId databaseId,
      String persistenceKey,
      CredentialsProvider<User> authProvider,
      CredentialsProvider<String> appCheckProvider,
<<<<<<< HEAD
=======
      AsyncQueue asyncQueue,
>>>>>>> 45d0c838
      @NonNull Function<FirebaseFirestoreSettings, ComponentProvider> componentProviderFactory,
      @Nullable FirebaseApp firebaseApp,
      InstanceRegistry instanceRegistry,
      @Nullable GrpcMetadataProvider metadataProvider) {
    this.context = checkNotNull(context);
    this.databaseId = checkNotNull(checkNotNull(databaseId));
    this.userDataReader = new UserDataReader(databaseId);
    this.persistenceKey = checkNotNull(persistenceKey);
    this.authProvider = checkNotNull(authProvider);
    this.appCheckProvider = checkNotNull(appCheckProvider);
<<<<<<< HEAD
    this.componentProviderFactory = checkNotNull(componentProviderFactory);
    this.clientProvider = new FirestoreClientProvider(this::newClient);
=======
    this.asyncQueue = checkNotNull(asyncQueue);
    this.componentProviderFactory = checkNotNull(componentProviderFactory);
>>>>>>> 45d0c838
    // NOTE: We allow firebaseApp to be null in tests only.
    this.firebaseApp = firebaseApp;
    this.instanceRegistry = instanceRegistry;
    this.metadataProvider = metadataProvider;

    this.settings = new FirebaseFirestoreSettings.Builder().build();
  }

  /** Returns the settings used by this {@code FirebaseFirestore} object. */
  @NonNull
  public FirebaseFirestoreSettings getFirestoreSettings() {
    return settings;
  }

  /**
   * Sets any custom settings used to configure this {@code FirebaseFirestore} object. This method
   * can only be called before calling any other methods on this object.
   */
  public void setFirestoreSettings(@NonNull FirebaseFirestoreSettings settings) {
    checkNotNull(settings, "Provided settings must not be null.");
<<<<<<< HEAD
    synchronized (clientProvider) {
      settings = mergeEmulatorSettings(settings, this.emulatorSettings);
=======
    synchronized (databaseId) {
      settings = mergeEmulatorSettings(settings, emulatorSettings);
>>>>>>> 45d0c838

      // As a special exception, don't throw if the same settings are passed repeatedly. This
      // should make it simpler to get a Firestore instance in an activity.
      if (clientProvider.isConfigured() && !this.settings.equals(settings)) {
        throw new IllegalStateException(
            "FirebaseFirestore has already been started and its settings can no longer be changed. "
                + "You can only call setFirestoreSettings() before calling any other methods on a "
                + "FirebaseFirestore object.");
      }

      this.settings = settings;
    }
  }

  /**
   * Modifies this FirebaseDatabase instance to communicate with the Cloud Firestore emulator.
   *
   * <p>Note: Call this method before using the instance to do any database operations.
   *
   * @param host the emulator host (for example, 10.0.2.2)
   * @param port the emulator port (for example, 8080)
   */
  public void useEmulator(@NonNull String host, int port) {
<<<<<<< HEAD
    synchronized (clientProvider) {
      if (clientProvider.isConfigured()) {
        throw new IllegalStateException(
            "Cannot call useEmulator() after instance has already been initialized.");
      }
=======
    if (this.client != null) {
      throw new IllegalStateException(
          "Cannot call useEmulator() after instance has already been initialized.");
    }

    emulatorSettings = new EmulatedServiceSettings(host, port);
    settings = mergeEmulatorSettings(settings, emulatorSettings);
  }
>>>>>>> 45d0c838

      emulatorSettings = new EmulatedServiceSettings(host, port);
      settings = mergeEmulatorSettings(settings, emulatorSettings);
    }
  }

  private FirestoreClient newClient(AsyncQueue asyncQueue) {
    synchronized (clientProvider) {
      DatabaseInfo databaseInfo =
          new DatabaseInfo(databaseId, persistenceKey, settings.getHost(), settings.isSslEnabled());

      FirestoreClient client = new FirestoreClient(
              context,
              databaseInfo,
              settings,
              authProvider,
              appCheckProvider,
              asyncQueue,
              metadataProvider,
              componentProviderFactory.apply(settings));
<<<<<<< HEAD

      return client;
=======
>>>>>>> 45d0c838
    }
  }

  private FirebaseFirestoreSettings mergeEmulatorSettings(
      @NonNull FirebaseFirestoreSettings settings,
      @Nullable EmulatedServiceSettings emulatorSettings) {
    if (emulatorSettings == null) {
      return settings;
    }

    if (!FirebaseFirestoreSettings.DEFAULT_HOST.equals(settings.getHost())) {
      Logger.warn(
          TAG,
          "Host has been set in FirebaseFirestoreSettings and useEmulator, emulator host will be used.");
    }

    return new FirebaseFirestoreSettings.Builder(settings)
        .setHost(emulatorSettings.getHost() + ":" + emulatorSettings.getPort())
        .setSslEnabled(false)
        .build();
  }

  /** Returns the FirebaseApp instance to which this {@code FirebaseFirestore} belongs. */
  @NonNull
  public FirebaseApp getApp() {
    return firebaseApp;
  }

  /**
   * Configures indexing for local query execution. Any previous index configuration is overridden.
   * The Task resolves once the index configuration has been persisted.
   *
   * <p>The index entries themselves are created asynchronously. You can continue to use queries
   * that require indexing even if the indices are not yet available. Query execution will
   * automatically start using the index once the index entries have been written.
   *
   * <p>The method accepts the JSON format exported by the Firebase CLI (`firebase
   * firestore:indexes`). If the JSON format is invalid, this method throws an exception.
   *
   * @param json The JSON format exported by the Firebase CLI.
   * @return A task that resolves once all indices are successfully configured.
   * @throws IllegalArgumentException if the JSON format is invalid
   * @deprecated Instead of creating cache indexes manually, consider using {@link
   *     PersistentCacheIndexManager#enableIndexAutoCreation()} to let the SDK decide whether to
   *     create cache indexes for queries running locally.
   */
  @Deprecated
  @PreviewApi
  @NonNull
  public Task<Void> setIndexConfiguration(@NonNull String json) {
    clientProvider.ensureConfigured();
    Preconditions.checkState(
        settings.isPersistenceEnabled(), "Cannot enable indexes when persistence is disabled");

    List<FieldIndex> parsedIndexes = new ArrayList<>();

    // See https://firebase.google.com/docs/reference/firestore/indexes/#json_format for the
    // format of the index definition. Unlike the backend, the SDK does not distinguish between
    // collection ID and collection group indices and hence the queryScope field is ignored.

    try {
      JSONObject jsonObject = new JSONObject(json);

      if (jsonObject.has("indexes")) {
        JSONArray indexes = jsonObject.getJSONArray("indexes");
        for (int i = 0; i < indexes.length(); ++i) {
          JSONObject definition = indexes.getJSONObject(i);
          String collectionGroup = definition.getString("collectionGroup");
          List<FieldIndex.Segment> segments = new ArrayList<>();

          JSONArray fields = definition.optJSONArray("fields");
          for (int f = 0; fields != null && f < fields.length(); ++f) {
            JSONObject field = fields.getJSONObject(f);
            FieldPath fieldPath = FieldPath.fromServerFormat(field.getString("fieldPath"));
            if ("CONTAINS".equals(field.optString("arrayConfig"))) {
              segments.add(FieldIndex.Segment.create(fieldPath, FieldIndex.Segment.Kind.CONTAINS));
            } else if ("ASCENDING".equals(field.optString("order"))) {
              segments.add(FieldIndex.Segment.create(fieldPath, FieldIndex.Segment.Kind.ASCENDING));
            } else {
              segments.add(
                  FieldIndex.Segment.create(fieldPath, FieldIndex.Segment.Kind.DESCENDING));
            }
          }

          parsedIndexes.add(
              FieldIndex.create(
                  FieldIndex.UNKNOWN_ID, collectionGroup, segments, FieldIndex.INITIAL_STATE));
        }
      }
    } catch (JSONException e) {
      throw new IllegalArgumentException("Failed to parse index configuration", e);
    }

    return clientProvider.call(client -> client.configureFieldIndexes(parsedIndexes));
  }

  /**
   * Gets the {@code PersistentCacheIndexManager} instance used by this {@code FirebaseFirestore}
   * object.
   *
   * <p>This is not the same as Cloud Firestore Indexes. Persistent cache indexes are optional
   * indexes that only exist within the SDK to assist in local query execution.
   *
   * @return The {@code PersistentCacheIndexManager} instance or null if local persistent storage is
   *     not in use.
   */
  @Nullable
  public PersistentCacheIndexManager getPersistentCacheIndexManager() {
    clientProvider.ensureConfigured();
    if (persistentCacheIndexManager == null
        && (settings.isPersistenceEnabled()
            || settings.getCacheSettings() instanceof PersistentCacheSettings)) {
      persistentCacheIndexManager = new PersistentCacheIndexManager(clientProvider);
    }
    return persistentCacheIndexManager;
  }

  /**
   * Gets a {@code CollectionReference} instance that refers to the collection at the specified path
   * within the database.
   *
   * @param collectionPath A slash-separated path to a collection.
   * @return The {@code CollectionReference} instance.
   */
  @NonNull
  public CollectionReference collection(@NonNull String collectionPath) {
    checkNotNull(collectionPath, "Provided collection path must not be null.");
    clientProvider.ensureConfigured();
    return new CollectionReference(ResourcePath.fromString(collectionPath), this);
  }

  /**
   * Gets a `DocumentReference` instance that refers to the document at the specified path within
   * the database.
   *
   * @param documentPath A slash-separated path to a document.
   * @return The DocumentReference instance.
   */
  @NonNull
  public DocumentReference document(@NonNull String documentPath) {
    checkNotNull(documentPath, "Provided document path must not be null.");
    clientProvider.ensureConfigured();
    return DocumentReference.forPath(ResourcePath.fromString(documentPath), this);
  }

  /**
   * Creates and returns a new {@code Query} that includes all documents in the database that are
   * contained in a collection or subcollection with the given {@code collectionId}.
   *
   * @param collectionId Identifies the collections to query over. Every collection or subcollection
   *     with this ID as the last segment of its path will be included. Cannot contain a slash.
   * @return The created Query.
   */
  @NonNull
  public Query collectionGroup(@NonNull String collectionId) {
    checkNotNull(collectionId, "Provided collection ID must not be null.");
    if (collectionId.contains("/")) {
      throw new IllegalArgumentException(
          String.format(
              "Invalid collectionId '%s'. Collection IDs must not contain '/'.", collectionId));
    }

    clientProvider.ensureConfigured();
    return new Query(
        new com.google.firebase.firestore.core.Query(ResourcePath.EMPTY, collectionId), this);
  }

  /**
   * Executes the given {@code updateFunction} and then attempts to commit the changes applied
   * within the transaction. If any document read within the transaction has changed, the
   * updateFunction will be retried. If it fails to commit after 5 attempts (the default failure
   * limit), the transaction will fail.
   *
   * <p>The maximum number of writes allowed in a single transaction is 500, but note that each
   * usage of {@link FieldValue#serverTimestamp()}, {@link FieldValue#arrayUnion(Object...)}, {@link
   * FieldValue#arrayRemove(Object...)}, or {@link FieldValue#increment(long)} inside a transaction
   * counts as an additional write.
   *
   * @param updateFunction The function to execute within the transaction context.
   * @param executor The executor to run the transaction callback on.
   * @return The task returned from the updateFunction.
   */
  private <ResultT> Task<ResultT> runTransaction(
      TransactionOptions options, Transaction.Function<ResultT> updateFunction, Executor executor) {
    clientProvider.ensureConfigured();

    // We wrap the function they provide in order to
    // 1. Use internal implementation classes for Transaction,
    // 2. Convert exceptions they throw into Tasks, and
    // 3. Run the user callback on the user queue.
    Function<com.google.firebase.firestore.core.Transaction, Task<ResultT>> wrappedUpdateFunction =
        internalTransaction ->
            Tasks.call(
                executor,
                () ->
                    updateFunction.apply(
                        new Transaction(internalTransaction, FirebaseFirestore.this)));

    return clientProvider.call(client -> client.transaction(options, wrappedUpdateFunction));
  }

  /**
   * Executes the given {@code updateFunction} and then attempts to commit the changes applied
   * within the transaction. If any document read within the transaction has changed, the
   * updateFunction will be retried. If it fails to commit after 5 attempts (the default failure
   * limit), the transaction will fail. To have a different number of retries, use the {@link
   * FirebaseFirestore#runTransaction(TransactionOptions, Transaction.Function)} method instead.
   *
   * @param updateFunction The function to execute within the transaction context.
   * @return The task returned from the updateFunction.
   */
  @NonNull
  public <TResult> Task<TResult> runTransaction(
      @NonNull Transaction.Function<TResult> updateFunction) {
    return runTransaction(TransactionOptions.DEFAULT, updateFunction);
  }

  /**
   * Executes the given {@code updateFunction} and then attempts to commit the changes applied
   * within the transaction. If any document read within the transaction has changed, the
   * updateFunction will be retried. If it fails to commit after the maxmimum number of attempts
   * specified in transactionOptions, the transaction will fail.
   *
   * @param options The transaction options for controlling execution.
   * @param updateFunction The function to execute within the transaction context.
   * @return The task returned from the updateFunction.
   */
  @NonNull
  public <TResult> Task<TResult> runTransaction(
      @NonNull TransactionOptions options, @NonNull Transaction.Function<TResult> updateFunction) {
    checkNotNull(updateFunction, "Provided transaction update function must not be null.");
    return runTransaction(
        options,
        updateFunction,
        com.google.firebase.firestore.core.Transaction.getDefaultExecutor());
  }

  /**
   * Creates a write batch, used for performing multiple writes as a single atomic operation.
   *
   * <p>The maximum number of writes allowed in a single batch is 500, but note that each usage of
   * {@link FieldValue#serverTimestamp()}, {@link FieldValue#arrayUnion(Object...)}, {@link
   * FieldValue#arrayRemove(Object...)}, or {@link FieldValue#increment(long)} inside a transaction
   * counts as an additional write.
   *
   * @return The created WriteBatch object.
   */
  @NonNull
  public WriteBatch batch() {
    clientProvider.ensureConfigured();

    return new WriteBatch(this);
  }

  /**
   * Executes a batchFunction on a newly created {@link WriteBatch} and then commits all of the
   * writes made by the batchFunction as a single atomic unit.
   *
   * @param batchFunction The function to execute within the batch context.
   * @return A Task that will be resolved when the batch has been committed.
   */
  @NonNull
  public Task<Void> runBatch(@NonNull WriteBatch.Function batchFunction) {
    WriteBatch batch = batch();
    batchFunction.apply(batch);
    return batch.commit();
  }

  /**
   * Terminates this {@code FirebaseFirestore} instance.
   *
   * <p>After calling {@code terminate()} only the {@link #clearPersistence()} method may be used.
   * Any other method will throw an {@link IllegalStateException}.
   *
   * <p>To restart after termination, simply create a new instance of {@code FirebaseFirestore} with
   * {@link #getInstance()} or {@link #getInstance(FirebaseApp)}.
   *
   * <p>{@code terminate()} does not cancel any pending writes and any tasks that are awaiting a
   * response from the server will not be resolved. The next time you start this instance, it will
   * resume attempting to send these writes to the server.
   *
   * <p>Note: Under normal circumstances, calling {@code terminate()} is not required. This method
   * is useful only when you want to force this instance to release all of its resources or in
   * combination with {@link #clearPersistence} to ensure that all local state is destroyed between
   * test runs.
   *
   * @return A {@code Task} that is resolved when the instance has been successfully terminated.
   */
  @NonNull
  public Task<Void> terminate() {
    instanceRegistry.remove(this.getDatabaseId().getDatabaseId());
    return clientProvider.terminate();
  }

  /**
   * Waits until all currently pending writes for the active user have been acknowledged by the
   * backend.
   *
   * <p>The returned Task completes immediately if there are no outstanding writes. Otherwise, the
   * Task waits for all previously issued writes (including those written in a previous app
   * session), but it does not wait for writes that were added after the method is called. If you
   * wish to wait for additional writes, you have to call {@code waitForPendingWrites()} again.
   *
   * <p>Any outstanding {@code waitForPendingWrites()} Tasks are cancelled during user changes.
   *
   * @return A {@code Task} which resolves when all currently pending writes have been acknowledged
   *     by the backend.
   */
  @NonNull
  public Task<Void> waitForPendingWrites() {
    return clientProvider.call(FirestoreClient::waitForPendingWrites);
  }

  /**
   * Re-enables network usage for this instance after a prior call to {@link #disableNetwork()}.
   *
   * @return A Task that will be completed once networking is enabled.
   */
  @NonNull
  public Task<Void> enableNetwork() {
    return clientProvider.call(FirestoreClient::enableNetwork);
  }

  /**
   * Disables network access for this instance. While the network is disabled, any snapshot
   * listeners or {@code get()} calls will return results from cache, and any write operations will
   * be queued until network usage is re-enabled via a call to {@link #enableNetwork()}.
   *
   * @return A Task that will be completed once networking is disabled.
   */
  @NonNull
  public Task<Void> disableNetwork() {
    return clientProvider.call(FirestoreClient::disableNetwork);
  }

  /** Globally enables / disables Cloud Firestore logging for the SDK. */
  public static void setLoggingEnabled(boolean loggingEnabled) {
    if (loggingEnabled) {
      Logger.setLogLevel(Level.DEBUG);
    } else {
      Logger.setLogLevel(Level.WARN);
    }
  }

  /**
   * Clears the persistent storage, including pending writes and cached documents.
   *
   * <p>Must be called while the {@code FirebaseFirestore} instance is not started (after the app is
   * shutdown or when the app is first initialized). On startup, this method must be called before
   * other methods (other than {@link #setFirestoreSettings(FirebaseFirestoreSettings)}). If the
   * {@code FirebaseFirestore} instance is still running, the {@code Task} will fail with an error
   * code of {@code FAILED_PRECONDITION}.
   *
   * <p>Note: {@code clearPersistence()} is primarily intended to help write reliable tests that use
   * Cloud Firestore. It uses an efficient mechanism for dropping existing data but does not attempt
   * to securely overwrite or otherwise make cached data unrecoverable. For applications that are
   * sensitive to the disclosure of cached data in between user sessions, we strongly recommend not
   * enabling persistence at all.
   *
   * @return A {@code Task} that is resolved when the persistent storage is cleared. Otherwise, the
   *     {@code Task} is rejected with an error.
   */
  @NonNull
  public Task<Void> clearPersistence() {
    return clientProvider.executeWhileShutdown(this::clearPersistence);
  }

  @NonNull
  private Task<Void> clearPersistence(Executor executor) {
    final TaskCompletionSource<Void> source = new TaskCompletionSource<>();
    executor.execute(() -> {
      try {
        SQLitePersistence.clearPersistence(context, databaseId, persistenceKey);
        source.setResult(null);
      } catch (FirebaseFirestoreException e) {
        source.setException(e);
      }
    });
    return source.getTask();
  };

  /**
   * Attaches a listener for a snapshots-in-sync event. The snapshots-in-sync event indicates that
   * all listeners affected by a given change have fired, even if a single server-generated change
   * affects multiple listeners.
   *
   * <p>NOTE: The snapshots-in-sync event only indicates that listeners are in sync with each other,
   * but does not relate to whether those snapshots are in sync with the server. Use
   * SnapshotMetadata in the individual listeners to determine if a snapshot is from the cache or
   * the server.
   *
   * @param runnable A callback to be called every time all snapshot listeners are in sync with each
   *     other.
   * @return A registration object that can be used to remove the listener.
   */
  @NonNull
  public ListenerRegistration addSnapshotsInSyncListener(@NonNull Runnable runnable) {
    return addSnapshotsInSyncListener(Executors.DEFAULT_CALLBACK_EXECUTOR, runnable);
  }

  /**
   * Attaches a listener for a snapshots-in-sync event. The snapshots-in-sync event indicates that
   * all listeners affected by a given change have fired, even if a single server-generated change
   * affects multiple listeners.
   *
   * <p>NOTE: The snapshots-in-sync event only indicates that listeners are in sync with each other,
   * but does not relate to whether those snapshots are in sync with the server. Use
   * SnapshotMetadata in the individual listeners to determine if a snapshot is from the cache or
   * the server.
   *
   * @param activity The activity to scope the listener to.
   * @param runnable A callback to be called every time all snapshot listeners are in sync with each
   *     other.
   * @return A registration object that can be used to remove the listener.
   */
  @NonNull
  public ListenerRegistration addSnapshotsInSyncListener(
      @NonNull Activity activity, @NonNull Runnable runnable) {
    return addSnapshotsInSyncListener(Executors.DEFAULT_CALLBACK_EXECUTOR, activity, runnable);
  }

  /**
   * Attaches a listener for a snapshots-in-sync event. The snapshots-in-sync event indicates that
   * all listeners affected by a given change have fired, even if a single server-generated change
   * affects multiple listeners.
   *
   * <p>NOTE: The snapshots-in-sync event only indicates that listeners are in sync with each other,
   * but does not relate to whether those snapshots are in sync with the server. Use
   * SnapshotMetadata in the individual listeners to determine if a snapshot is from the cache or
   * the server.
   *
   * @param executor The executor to use to call the listener.
   * @param runnable A callback to be called every time all snapshot listeners are in sync with each
   *     other.
   * @return A registration object that can be used to remove the listener.
   */
  @NonNull
  public ListenerRegistration addSnapshotsInSyncListener(
      @NonNull Executor executor, @NonNull Runnable runnable) {
    return addSnapshotsInSyncListener(executor, null, runnable);
  }

  /**
   * Loads a Firestore bundle into the local cache.
   *
   * @param bundleData A stream representing the bundle to be loaded.
   * @return A {@link LoadBundleTask}, which notifies callers with progress updates, and completion
   *     or error events.
   */
  @NonNull
  public LoadBundleTask loadBundle(@NonNull InputStream bundleData) {
    LoadBundleTask resultTask = new LoadBundleTask();
    clientProvider.procedure(client -> client.loadBundle(bundleData, resultTask));
    return resultTask;
  }

  /**
   * Loads a Firestore bundle into the local cache.
   *
   * @param bundleData A byte array representing the bundle to be loaded.
   * @return A {@link LoadBundleTask}, which notifies callers with progress updates, and completion
   *     or error events.
   */
  @NonNull
  public LoadBundleTask loadBundle(@NonNull byte[] bundleData) {
    return loadBundle(new ByteArrayInputStream(bundleData));
  }

  /**
   * Loads a Firestore bundle into the local cache.
   *
   * @param bundleData A ByteBuffer representing the bundle to be loaded.
   * @return A {@link LoadBundleTask}, which notifies callers with progress updates, and completion
   *     or error events.
   */
  @NonNull
  public LoadBundleTask loadBundle(@NonNull ByteBuffer bundleData) {
    return loadBundle(new ByteBufferInputStream(bundleData));
  }

  /**
   * Reads a Firestore {@link Query} from local cache, identified by the given name.
   *
   * <p>The named queries are packaged into bundles on the server side (along with resulting
   * documents) and loaded to local cache using {@link #loadBundle(byte[])}. Once in local cache,
   * you can use this method to extract a query by name.
   */
  // TODO(b/261013682): Use an explicit executor in continuations.
  @SuppressLint("TaskMainThread")
  public @NonNull Task<Query> getNamedQuery(@NonNull String name) {
    return clientProvider.call(client -> client.getNamedQuery(name))
        .continueWith(
            task -> {
              com.google.firebase.firestore.core.Query query = task.getResult();
              if (query != null) {
                return new Query(query, FirebaseFirestore.this);
              } else {
                return null;
              }
            });
  }

  /**
   * Internal helper method to add a snapshotsInSync listener.
   *
   * <p>Will be Activity scoped if the activity parameter is non-{@code null}.
   *
   * @param userExecutor The executor to use to call the listener.
   * @param activity Optional activity this listener is scoped to.
   * @param runnable A callback to be called every time all snapshot listeners are in sync with each
   *     other.
   * @return A registration object that can be used to remove the listener.
   */
  private ListenerRegistration addSnapshotsInSyncListener(
      Executor userExecutor, @Nullable Activity activity, @NonNull Runnable runnable) {
    EventListener<Void> eventListener =
        (Void v, FirebaseFirestoreException error) -> {
          hardAssert(error == null, "snapshots-in-sync listeners should never get errors.");
          runnable.run();
        };
    AsyncEventListener<Void> asyncListener = new AsyncEventListener<>(userExecutor, eventListener);
    return clientProvider.call(client -> client.addSnapshotsInSyncListener(activity, asyncListener));
  }

  <T> T callClient(Function<FirestoreClient, T> call) {
    return clientProvider.call(call);
  }

  DatabaseId getDatabaseId() {
    return databaseId;
  }

  UserDataReader getUserDataReader() {
    return userDataReader;
  }

  /**
   * Helper to validate a {@code DocumentReference}. Used by {@link WriteBatch} and {@link
   * Transaction}.
   */
  void validateReference(DocumentReference docRef) {
    checkNotNull(docRef, "Provided DocumentReference must not be null.");
    if (docRef.getFirestore() != this) {
      throw new IllegalArgumentException(
          "Provided document reference is from a different Cloud Firestore instance.");
    }
  }

  /**
   * Sets the language of the public API in the format of "gl-<language>/<version>" where version
   * might be blank, for example `gl-cpp/`. The provided string is used as is.
   *
   * <p>Note: this method is package-private because it is expected to only be called via JNI (which
   * ignores access modifiers).
   */
  @Keep
  static void setClientLanguage(@NonNull String languageToken) {
    FirestoreChannel.setClientLanguage(languageToken);
  }
}<|MERGE_RESOLUTION|>--- conflicted
+++ resolved
@@ -209,10 +209,7 @@
         persistenceKey,
         authProvider,
         appCheckProvider,
-<<<<<<< HEAD
-=======
-        queue,
->>>>>>> 45d0c838
+        ComponentProvider::defaultFactory,
         ComponentProvider::defaultFactory,
         app,
         instanceRegistry,
@@ -226,10 +223,7 @@
       String persistenceKey,
       CredentialsProvider<User> authProvider,
       CredentialsProvider<String> appCheckProvider,
-<<<<<<< HEAD
-=======
-      AsyncQueue asyncQueue,
->>>>>>> 45d0c838
+      @NonNull Function<FirebaseFirestoreSettings, ComponentProvider> componentProviderFactory,
       @NonNull Function<FirebaseFirestoreSettings, ComponentProvider> componentProviderFactory,
       @Nullable FirebaseApp firebaseApp,
       InstanceRegistry instanceRegistry,
@@ -240,13 +234,9 @@
     this.persistenceKey = checkNotNull(persistenceKey);
     this.authProvider = checkNotNull(authProvider);
     this.appCheckProvider = checkNotNull(appCheckProvider);
-<<<<<<< HEAD
     this.componentProviderFactory = checkNotNull(componentProviderFactory);
     this.clientProvider = new FirestoreClientProvider(this::newClient);
-=======
-    this.asyncQueue = checkNotNull(asyncQueue);
     this.componentProviderFactory = checkNotNull(componentProviderFactory);
->>>>>>> 45d0c838
     // NOTE: We allow firebaseApp to be null in tests only.
     this.firebaseApp = firebaseApp;
     this.instanceRegistry = instanceRegistry;
@@ -267,13 +257,8 @@
    */
   public void setFirestoreSettings(@NonNull FirebaseFirestoreSettings settings) {
     checkNotNull(settings, "Provided settings must not be null.");
-<<<<<<< HEAD
-    synchronized (clientProvider) {
-      settings = mergeEmulatorSettings(settings, this.emulatorSettings);
-=======
     synchronized (databaseId) {
       settings = mergeEmulatorSettings(settings, emulatorSettings);
->>>>>>> 45d0c838
 
       // As a special exception, don't throw if the same settings are passed repeatedly. This
       // should make it simpler to get a Firestore instance in an activity.
@@ -297,22 +282,11 @@
    * @param port the emulator port (for example, 8080)
    */
   public void useEmulator(@NonNull String host, int port) {
-<<<<<<< HEAD
     synchronized (clientProvider) {
       if (clientProvider.isConfigured()) {
         throw new IllegalStateException(
             "Cannot call useEmulator() after instance has already been initialized.");
       }
-=======
-    if (this.client != null) {
-      throw new IllegalStateException(
-          "Cannot call useEmulator() after instance has already been initialized.");
-    }
-
-    emulatorSettings = new EmulatedServiceSettings(host, port);
-    settings = mergeEmulatorSettings(settings, emulatorSettings);
-  }
->>>>>>> 45d0c838
 
       emulatorSettings = new EmulatedServiceSettings(host, port);
       settings = mergeEmulatorSettings(settings, emulatorSettings);
@@ -333,11 +307,6 @@
               asyncQueue,
               metadataProvider,
               componentProviderFactory.apply(settings));
-<<<<<<< HEAD
-
-      return client;
-=======
->>>>>>> 45d0c838
     }
   }
 
