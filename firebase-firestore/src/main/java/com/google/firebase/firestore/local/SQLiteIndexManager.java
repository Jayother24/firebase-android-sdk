// Copyright 2019 Google LLC
//
// Licensed under the Apache License, Version 2.0 (the "License");
// you may not use this file except in compliance with the License.
// You may obtain a copy of the License at
//
//      http://www.apache.org/licenses/LICENSE-2.0
//
// Unless required by applicable law or agreed to in writing, software
// distributed under the License is distributed on an "AS IS" BASIS,
// WITHOUT WARRANTIES OR CONDITIONS OF ANY KIND, either express or implied.
// See the License for the specific language governing permissions and
// limitations under the License.

package com.google.firebase.firestore.local;

import static com.google.firebase.firestore.util.Assert.hardAssert;

<<<<<<< HEAD
import android.database.Cursor;
import androidx.annotation.Nullable;
import com.google.firebase.firestore.auth.User;
import com.google.firebase.firestore.core.Query;
import com.google.firebase.firestore.index.FirestoreIndexValueWriter;
import com.google.firebase.firestore.index.IndexByteEncoder;
import com.google.firebase.firestore.index.OrderedCodeReader;
import com.google.firebase.firestore.index.OrderedCodeWriter;
import com.google.firebase.firestore.model.Document;
import com.google.firebase.firestore.model.DocumentKey;
import com.google.firebase.firestore.model.FieldPath;
=======
import com.google.firebase.firestore.model.FieldIndex;
>>>>>>> 6c75d59f
import com.google.firebase.firestore.model.ResourcePath;
import com.google.firebase.firestore.util.Function;
import com.google.firestore.v1.Value;
import java.nio.charset.Charset;
import java.util.ArrayList;
import java.util.List;

/** A persisted implementation of IndexManager. */
final class SQLiteIndexManager implements IndexManager {
  public static final Charset UTF_8 = Charset.forName("UTF-8");
  /**
   * An in-memory copy of the index entries we've already written since the SDK launched. Used to
   * avoid re-writing the same entry repeatedly.
   *
   * <p>This is *NOT* a complete cache of what's in persistence and so can never be used to satisfy
   * reads.
   */
  private final MemoryIndexManager.MemoryCollectionParentIndex collectionParentsCache =
      new MemoryIndexManager.MemoryCollectionParentIndex();

  private final SQLitePersistence db;
<<<<<<< HEAD
  private final User user;

  SQLiteIndexManager(SQLitePersistence persistence, User user) {
    db = persistence;
    this.user = user;
=======
  private final LocalSerializer serializer;

  SQLiteIndexManager(SQLitePersistence persistence, LocalSerializer serializer) {
    this.db = persistence;
    this.serializer = serializer;
>>>>>>> 6c75d59f
  }

  @Override
  public void addToCollectionParentIndex(ResourcePath collectionPath) {
    hardAssert(collectionPath.length() % 2 == 1, "Expected a collection path.");

    if (collectionParentsCache.add(collectionPath)) {
      String collectionId = collectionPath.getLastSegment();
      ResourcePath parentPath = collectionPath.popLast();
      db.execute(
          "INSERT OR REPLACE INTO collection_parents "
              + "(collection_id, parent) "
              + "VALUES (?, ?)",
          collectionId,
          EncodedPath.encode(parentPath));
    }
  }

  @Override
  public List<ResourcePath> getCollectionParents(String collectionId) {
    ArrayList<ResourcePath> parentPaths = new ArrayList<>();
    db.query("SELECT parent FROM collection_parents WHERE collection_id = ?")
        .binding(collectionId)
        .forEach(
            row -> {
              parentPaths.add(EncodedPath.decodeResourcePath(row.getString(0)));
            });
    return parentPaths;
  }

  @Override
<<<<<<< HEAD
  public void addDocument(Document document) {
    db.query("SELECT index_id, field_paths FROM index_configuration WHERE parent_path = ?")
        .binding(document.getKey().getPath().popLast().canonicalString())
        .forEach(
            row -> {
              int indexId = row.getInt(0);
              IndexDefinition components = decodeFilterPath(row.getBlob(1));

              List<Value> values = new ArrayList<>();
              for (IndexComponent component : components) {
                Value field = document.getField(component.fieldPath);
                if (field == null) return;
                values.add(field);
              }

              List<byte[]> encodeValues = encodeValues(components, values, true);
              for (byte[] encoded : encodeValues) {
                db.execute(
                    "INSERT OR IGNORE INTO field_index ("
                        + "index_id, "
                        + "index_value, "
                        + "document_id ) VALUES(?, ?, ?)",
                    indexId,
                    encoded,
                    document.getKey().getPath().getLastSegment());
              }
            });
  }

  @Override
  public void enableIndex(ResourcePath collectionPath, IndexDefinition index) {
    int currentMax =
        db.query("SELECT MAX(index_id) FROM index_configuration")
            .firstValue(
                new Function<Cursor, Integer>() {
                  @javax.annotation.Nullable
                  @Override
                  public Integer apply(@javax.annotation.Nullable Cursor input) {
                    return input.isNull(0) ? 0 : input.getInt(0);
                  }
                });
    db.execute(
        "INSERT OR IGNORE INTO index_configuration ("
            + "uid, "
            + "parent_path, "
            + "field_paths, " // field path, direction pairs
            + "index_id) VALUES(?, ?, ?, ?)",
        user.getUid(),
        collectionPath.canonicalString(),
        encodeFilterPath(index),
        currentMax);
  }

  private byte[] encodeFilterPath(IndexDefinition index) {
    OrderedCodeWriter orderedCode = new OrderedCodeWriter();
    for (IndexComponent component : index) {
      orderedCode.writeUtf8Ascending(component.fieldPath.canonicalString());
      // Use long
      orderedCode.writeUtf8Ascending(component.getType().name());
    }
    return orderedCode.encodedBytes();
  }

  private IndexDefinition decodeFilterPath(byte[] bytes) {
    IndexDefinition components = new IndexDefinition();
    OrderedCodeReader orderedCodeReader = new OrderedCodeReader(bytes);
    while (orderedCodeReader.hasRemainingBytes()) {
      String fieldPath = orderedCodeReader.readUtf8Ascending();
      String direction = orderedCodeReader.readUtf8Ascending();
      components.add(
          new IndexComponent(
              FieldPath.fromServerFormat(fieldPath), IndexComponent.IndexType.valueOf(direction)));
    }
    return components;
  }

  @Override
  @Nullable
  public Iterable<DocumentKey> getDocumentsMatchingQuery(Query query) {
    ResourcePath parentPath = query.getPath();
    List<IndexManager.IndexDefinition> indexComponents = query.getIndexComponents();
    List<Value> lowerBound = query.getLowerBound();
    boolean lowerInclusive = query.isLowerInclusive();
    List<Value> upperBound = query.getUpperBound();
    boolean upperInclusive = query.isUpperInclusive();
    for (IndexManager.IndexDefinition index : indexComponents) {
      Integer indexId =
          db.query(
                  "SELECT index_id FROM index_configuration WHERE parent_path = ? AND field_paths = ?")
              .binding(parentPath.canonicalString(), encodeFilterPath(index))
              .firstValue(row -> row.getInt(0));

      if (indexId == null) continue;

      // Could we do a join here and return the documents?
      ArrayList<DocumentKey> documents = new ArrayList<>();

      if (lowerBound != null && upperBound != null) {
        List<byte[]> lowerEncoded = encodeValues(index, lowerBound, false);
        List<byte[]> upperEncoded = encodeValues(index, upperBound, false);
        for (byte[] b1 : lowerEncoded) {
          for (byte[] b2 : upperEncoded) {
            db.query(
                    "SELECT document_id from field_index WHERE index_id = ? AND index_value "
                        + (lowerInclusive ? ">=" : ">")
                        + " ? AND index_value "
                        + (upperInclusive ? "<=" : "<")
                        + " ?")
                .binding(indexId, b1, b2)
                .forEach(
                    row ->
                        documents.add(DocumentKey.fromPath(parentPath.append(row.getString(0)))));
          }
        }
      } else if (lowerBound != null) {
        List<byte[]> lowerEncoded = encodeValues(index, lowerBound, false);
        for (byte[] b : lowerEncoded) {
          db.query(
                  "SELECT document_id from field_index WHERE index_id = ? AND index_value "
                      + (lowerInclusive ? ">=" : ">")
                      + "  ?")
              .binding(indexId, b)
              .forEach(
                  row -> documents.add(DocumentKey.fromPath(parentPath.append(row.getString(0)))));
        }
      } else {
        List<byte[]> upperEncoded = encodeValues(index, upperBound, false);
        for (byte[] b : upperEncoded) {
          db.query(
                  "SELECT document_id from field_index WHERE index_id = ? AND index_value "
                      + (upperInclusive ? "<=" : "<")
                      + "  ?")
              .binding(indexId, b)
              .forEach(
                  row -> documents.add(DocumentKey.fromPath(parentPath.append(row.getString(0)))));
        }
      }
      return documents;
    }

    return null;
  }

  private List<byte[]> encodeValues(
      IndexDefinition index, List<Value> values, boolean enforceArrays) {
    List<IndexByteEncoder> encoders = new ArrayList<>();
    encoders.add(new IndexByteEncoder());
    encodeValues(index, values, enforceArrays, encoders);
    List<byte[]> result = new ArrayList<>();
    for (IndexByteEncoder encoder : encoders) {
      result.add(encoder.getEncodedBytes());
    }
    return result;
  }

  private void encodeValues(
      IndexDefinition index,
      List<Value> values,
      boolean enforceArrays,
      List<IndexByteEncoder> encoders) {
    if (values.isEmpty()) return;
    for (IndexByteEncoder indexByteEncoder : new ArrayList<>(encoders)) {
      switch (index.get(0).type) {
        case ASC:
        case DESC:
          FirestoreIndexValueWriter.INSTANCE.writeIndexValue(
              values.get(0), indexByteEncoder.forDirection(index.get(0).type));
          break;
        case ANY:
          throw new Error("fail");
        case ARRAY_CONTAINS:
          if (values.get(0).hasArrayValue()) {
            encoders.clear();
            for (Value value : values.get(0).getArrayValue().getValuesList()) {
              IndexByteEncoder clonedEncoder = new IndexByteEncoder();
              clonedEncoder.seed(indexByteEncoder.getEncodedBytes());
              encoders.add(clonedEncoder);
              FirestoreIndexValueWriter.INSTANCE.writeIndexValue(
                  value, clonedEncoder.forDirection(IndexComponent.IndexType.ASC));
            }
          } else if (!enforceArrays) {
            FirestoreIndexValueWriter.INSTANCE.writeIndexValue(
                values.get(0), indexByteEncoder.forDirection(IndexComponent.IndexType.ASC));
          }
          break;
      }
    }

    encodeValues(index.popFirst(), values.subList(1, index.size()), enforceArrays, encoders);
=======
  public void addFieldIndex(FieldIndex index) {
    int currentMax =
        db.query("SELECT MAX(index_id) FROM index_configuration")
            .firstValue(input -> input.isNull(0) ? 0 : input.getInt(0));

    db.execute(
        "INSERT OR IGNORE INTO index_configuration ("
            + "index_id, "
            + "collection_id, "
            + "index_proto, "
            + "active) VALUES(?, ?, ?, ?)",
        currentMax + 1,
        index.getCollectionId(),
        encodeFieldIndex(index),
        true);
  }

  private byte[] encodeFieldIndex(FieldIndex fieldIndex) {
    return serializer.encodeFieldIndex(fieldIndex).toByteArray();
>>>>>>> 6c75d59f
  }
}<|MERGE_RESOLUTION|>--- conflicted
+++ resolved
@@ -16,7 +16,6 @@
 
 import static com.google.firebase.firestore.util.Assert.hardAssert;
 
-<<<<<<< HEAD
 import android.database.Cursor;
 import androidx.annotation.Nullable;
 import com.google.firebase.firestore.auth.User;
@@ -27,10 +26,8 @@
 import com.google.firebase.firestore.index.OrderedCodeWriter;
 import com.google.firebase.firestore.model.Document;
 import com.google.firebase.firestore.model.DocumentKey;
+import com.google.firebase.firestore.model.FieldIndex;
 import com.google.firebase.firestore.model.FieldPath;
-=======
-import com.google.firebase.firestore.model.FieldIndex;
->>>>>>> 6c75d59f
 import com.google.firebase.firestore.model.ResourcePath;
 import com.google.firebase.firestore.util.Function;
 import com.google.firestore.v1.Value;
@@ -52,19 +49,13 @@
       new MemoryIndexManager.MemoryCollectionParentIndex();
 
   private final SQLitePersistence db;
-<<<<<<< HEAD
   private final User user;
-
-  SQLiteIndexManager(SQLitePersistence persistence, User user) {
-    db = persistence;
+  private final LocalSerializer serializer;
+
+  SQLiteIndexManager(SQLitePersistence persistence, User user, LocalSerializer serializer) {
+    this.db = persistence;
     this.user = user;
-=======
-  private final LocalSerializer serializer;
-
-  SQLiteIndexManager(SQLitePersistence persistence, LocalSerializer serializer) {
-    this.db = persistence;
     this.serializer = serializer;
->>>>>>> 6c75d59f
   }
 
   @Override
@@ -96,7 +87,6 @@
   }
 
   @Override
-<<<<<<< HEAD
   public void addDocument(Document document) {
     db.query("SELECT index_id, field_paths FROM index_configuration WHERE parent_path = ?")
         .binding(document.getKey().getPath().popLast().canonicalString())
@@ -286,7 +276,8 @@
     }
 
     encodeValues(index.popFirst(), values.subList(1, index.size()), enforceArrays, encoders);
-=======
+  }
+
   public void addFieldIndex(FieldIndex index) {
     int currentMax =
         db.query("SELECT MAX(index_id) FROM index_configuration")
@@ -306,6 +297,5 @@
 
   private byte[] encodeFieldIndex(FieldIndex fieldIndex) {
     return serializer.encodeFieldIndex(fieldIndex).toByteArray();
->>>>>>> 6c75d59f
   }
 }