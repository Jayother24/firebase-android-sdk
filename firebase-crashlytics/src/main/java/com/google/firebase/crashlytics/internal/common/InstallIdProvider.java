// Copyright 2020 Google LLC
//
// Licensed under the Apache License, Version 2.0 (the "License");
// you may not use this file except in compliance with the License.
// You may obtain a copy of the License at
//
//      http://www.apache.org/licenses/LICENSE-2.0
//
// Unless required by applicable law or agreed to in writing, software
// distributed under the License is distributed on an "AS IS" BASIS,
// WITHOUT WARRANTIES OR CONDITIONS OF ANY KIND, either express or implied.
// See the License for the specific language governing permissions and
// limitations under the License.

package com.google.firebase.crashlytics.internal.common;

import androidx.annotation.NonNull;
import androidx.annotation.Nullable;
import androidx.annotation.VisibleForTesting;
import com.google.auto.value.AutoValue;

public interface InstallIdProvider {

<<<<<<< HEAD
  /**
   * @return an ID that uniquely identifies the app installation on the current device.
   */
  String getCrashlyticsInstallId();
=======
  /** Returns an InstallIds that uniquely identifies the app installation on the current device. */
  InstallIds getInstallIds();

  @AutoValue
  abstract class InstallIds {
    @NonNull
    public abstract String getCrashlyticsInstallId();

    @Nullable
    public abstract String getFirebaseInstallationId();

    /** Creates an InstallIds with just a crashlyticsInstallId, no firebaseInstallationId. */
    @VisibleForTesting(otherwise = VisibleForTesting.PACKAGE_PRIVATE)
    public static InstallIds createWithoutFid(String crashlyticsInstallId) {
      return create(crashlyticsInstallId, /* firebaseInstallationId= */ null);
    }

    static InstallIds create(String crashlyticsInstallId, @Nullable String firebaseInstallationId) {
      return new AutoValue_InstallIdProvider_InstallIds(
          crashlyticsInstallId, firebaseInstallationId);
    }
  }
>>>>>>> da631d23
}<|MERGE_RESOLUTION|>--- conflicted
+++ resolved
@@ -21,12 +21,6 @@
 
 public interface InstallIdProvider {
 
-<<<<<<< HEAD
-  /**
-   * @return an ID that uniquely identifies the app installation on the current device.
-   */
-  String getCrashlyticsInstallId();
-=======
   /** Returns an InstallIds that uniquely identifies the app installation on the current device. */
   InstallIds getInstallIds();
 
@@ -49,5 +43,4 @@
           crashlyticsInstallId, firebaseInstallationId);
     }
   }
->>>>>>> da631d23
 }