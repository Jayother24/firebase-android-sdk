# Unreleased
<<<<<<< HEAD
* [fixed] Fixed Flutter and Unity on-demand fatal `setUserIdentifier` behaviour. Github
  [#10759](https://github.com/firebase/flutterfire/issues/10759)
=======

* [changed] Include more details about app processes in reports.
>>>>>>> 14d7befa

# 18.5.0
* [changed] Added Kotlin extensions (KTX) APIs from `com.google.firebase:firebase-crashlytics-ktx`
  to `com.google.firebase:firebase-crashlytics` under the `com.google.firebase.crashlytics` package.
  For details, see the
  [FAQ about this initiative](https://firebase.google.com/docs/android/kotlin-migration)
* [deprecated] All the APIs from `com.google.firebase:firebase-crashlytics-ktx` have been added to
  `com.google.firebase:firebase-crashlytics` under the `com.google.firebase.crashlytics` package,
  and all the Kotlin extensions (KTX) APIs in `com.google.firebase:firebase-crashlytics-ktx` are
  now deprecated. As early as April 2024, we'll no longer release KTX modules. For details, see the
  [FAQ about this initiative](https://firebase.google.com/docs/android/kotlin-migration)



## Kotlin
The Kotlin extensions library transitively includes the updated
`firebase-crashlytics` library. The Kotlin extensions library has no additional
updates.

# 18.4.3
* [fixed] Disabled `GradleMetadataPublishing` to fix breakage of the Kotlin extensions library. [#5337]


## Kotlin
The Kotlin extensions library transitively includes the updated
`firebase-crashlytics` library. The Kotlin extensions library has no additional
updates.

# 18.4.2
* [feature] Expanded `firebase-sessions` library integration to work with NDK crashes and ANRs.
* [changed] Improved reliability when reporting memory usage.


## Kotlin
The Kotlin extensions library transitively includes the updated
`firebase-crashlytics` library. The Kotlin extensions library has no additional
updates.

# 18.4.1
* [changed] Updated `firebase-sessions` dependency to v1.0.2

# 18.4.0
* [feature] Integrated with Firebase sessions library to enable upcoming features related to
  session-based crash metrics.


## Kotlin
The Kotlin extensions library transitively includes the updated
`firebase-crashlytics` library. The Kotlin extensions library has no additional
updates.

# 18.3.7
* [feature] Added collection of version control information generated by the
  Android Gradle plugin (AGP).


## Kotlin
The Kotlin extensions library transitively includes the updated
`firebase-crashlytics` library. The Kotlin extensions library has no additional
updates.

# 18.3.6
* [feature] Added support for upcoming [crashlytics] features to report
  GWP-ASan crashes on supported API levels.
  (GitHub [#4721](https://github.com/firebase/firebase-android-sdk/pull/4721){: .external})
* [changed] Improved crash reporting reliability for crashes that occur early
  in the app's lifecycle.
  (GitHub [#4608](https://github.com/firebase/firebase-android-sdk/pull/4608){: .external}, [#4786](https://github.com/firebase/firebase-android-sdk/pull/4786){: .external})


## Kotlin
The Kotlin extensions library transitively includes the updated
`firebase-crashlytics` library. The Kotlin extensions library has no additional
updates.

# 18.3.5
* [fixed] Updated `firebase-common` to its latest version (v20.3.0) to fix an
  issue that was causing a nondeterministic crash on startup.


## Kotlin
The Kotlin extensions library transitively includes the updated
`firebase-crashlytics` library. The Kotlin extensions library has no additional
updates.

# 18.3.4
<aside class="caution">This version of <code>firebase-crashlytics</code> and
  <code>firebase-crashlytics-ktx</code> can cause a nondeterministic crash on
  startup. For more information, see
  <a href="https://github.com/firebase/firebase-android-sdk/issues/4683"
     class="external">GitHub Issue #4683</a>. We recommend updating to the
  latest version (v18.3.5+) which contains a fix.
</aside>

* [changed] Improved crash reporting reliability for crashes that occur early
  in the app's lifecycle.
* [changed] Added improved support for capturing `BuildId`s for native ANRs on
  older Android versions.


## Kotlin
The Kotlin extensions library transitively includes the updated
`firebase-crashlytics` library. The Kotlin extensions library has no additional
updates.

# 18.3.3
* [unchanged] Updated to accommodate the release of the updated
  `firebase-crashlytics-ndk` v18.3.3.


## Kotlin
The Kotlin extensions library transitively includes the updated
`firebase-crashlytics` library. The Kotlin extensions library has no additional
updates.

# 18.3.2
* [unchanged] Updated to accommodate the release of the updated
  `firebase-crashlytics-ndk` v18.3.2.


## Kotlin
The Kotlin extensions library transitively includes the updated
`firebase-crashlytics` library. The Kotlin extensions library has no additional
updates.

# 18.3.1
* [fixed] Fixed an [issue](https://github.com/firebase/firebase-android-sdk/issues/4223){: .external}
  in v18.3.0 that caused a `NoClassDefFoundError` in specific cases.


## Kotlin
The Kotlin extensions library transitively includes the updated
`firebase-crashlytics` library. The Kotlin extensions library has no additional
updates.

# 18.3.0
Warning: We're aware of an
[issue](https://github.com/firebase/firebase-android-sdk/issues/4223){: .external}
in this version of the [crashlytics] Android SDK.<br>**We strongly recommend
using the latest version of the SDK (v18.3.1+ or [bom] v31.0.1+).**

* [changed] Improved reporting for crashes that occur early in the app's
  lifecycle. After updating to this version, you might notice a sudden
  _increase_ in the number of crashes that are reported for your app.


## Kotlin
The Kotlin extensions library transitively includes the updated
  `firebase-crashlytics` library. The Kotlin extensions library has the
  following additional updates:

* [feature] Firebase now supports Kotlin coroutines.
  With this release, we added
  [`kotlinx-coroutines-play-services`](https://kotlinlang.org/api/kotlinx.coroutines/kotlinx-coroutines-play-services/){: .external}
  to `firebase-crashlytics-ktx` as a transitive dependency, which exposes the
  `Task<T>.await()` suspend function to convert a
  [`Task`](https://developers.google.com/android/guides/tasks) into a Kotlin
  coroutine.

# 18.2.13
* [changed] Updated dependency of `play-services-basement` to its latest
  version (v18.1.0).


## Kotlin
The Kotlin extensions library transitively includes the updated
`firebase-crashlytics` library. The Kotlin extensions library has no additional
updates.

# 18.2.12
* [changed] Internal changes to avoid accessing device-specific information.


## Kotlin
The Kotlin extensions library transitively includes the updated
`firebase-crashlytics` library. The Kotlin extensions library has no additional
updates.

# 18.2.11
* [changed] Improved crash reporting reliability for multi-process apps on
  Android 28 and above.


## Kotlin
The Kotlin extensions library transitively includes the updated
`firebase-crashlytics` library. The Kotlin extensions library has no additional
updates.

# 18.2.10
* [fixed] Fixed a bug that could prevent unhandled exceptions from being
  propogated to the default handler when the network is unavailable.
* [changed] Internal changes to support on-demand fatal crash reporting for
  Flutter apps.
* [fixed] Fixed a bug that prevented [crashlytics] from initalizing on some
  devices in some cases. (#3269)


## Kotlin
The Kotlin extensions library transitively includes the updated
`firebase-crashlytics` library. The Kotlin extensions library has no additional
updates.

# 18.2.9
* [changed] Updated dependencies of `play-services-basement`,
  `play-services-base`, and `play-services-tasks` to their latest versions
  (v18.0.0, v18.0.1, and v18.0.1, respectively). For more information, see the
  [note](#basement18-0-0_base18-0-1_tasks18-0-1) at the top of this release
  entry.


## Kotlin
The Kotlin extensions library transitively includes the updated
`firebase-crashlytics` library. The Kotlin extensions library has no additional
updates.

# 18.2.8
* [changed] Updated to the latest version of the `firebase-datatransport`
  library.


## Kotlin
The Kotlin extensions library transitively includes the updated
`firebase-crashlytics` library. The Kotlin extensions library has no additional
updates.

# 18.2.7
* [changed] Improved runtime efficiency of the
  [`setCustomKey` functions](/docs/crashlytics/customize-crash-reports?platform=android#add-keys),
  significantly reducing the number of `Task` objects and disk writes when keys
  are updated frequently.
  (#3254)
* [fixed] Fixed a StrictMode `DiskReadViolation`.
  (#3265)


## Kotlin
The Kotlin extensions library transitively includes the updated
`firebase-crashlytics` library. The Kotlin extensions library has no additional
updates.

# 18.2.6
* [changed] Internal changes to support future improvements to Flutter crash
  reporting.


## Kotlin
The Kotlin extensions library transitively includes the updated
`firebase-crashlytics` library. The Kotlin extensions library has no additional
updates.

# 18.2.5
* [fixed] Fixed a bug that prevented some [crashlytics] session files from
  being removed after the session ended. All session-specific files are now
  properly cleaned up.
* [changed] Internal improvements to [crashlytics] file management, to
  ensure consistent creation and removal of intermediate [crashlytics] files.


## Kotlin
The Kotlin extensions library transitively includes the updated
`firebase-crashlytics` library. The Kotlin extensions library has no additional
updates.

# 18.2.4
* [changed] Internal changes to support ANR collection and their upcoming
  display in the console.


## Kotlin
The Kotlin extensions library transitively includes the updated
`firebase-crashlytics` library. The Kotlin extensions library has no additional
updates.

# 18.2.3
* [fixed] Fixed a race condition that prevented some launch-time crashes from
  being reported to Crashlytics.
* [changed] Internal changes to support upcoming Unity crash reporting
  improvements.


## Kotlin
The Kotlin extensions library transitively includes the updated
`firebase-crashlytics` library. The Kotlin extensions library has no additional
updates.

# 18.2.1
* [fixed] Fixed a `ConcurrentModificationException` that could be logged to
  logcat when setting multiple custom key/values in rapid succession.


## Kotlin
The Kotlin extensions library transitively includes the updated
`firebase-crashlytics` library. The Kotlin extensions library has no additional
updates.

# 18.2.0
* [changed] Internal changes.


## Kotlin
The Kotlin extensions library transitively includes the updated
`firebase-crashlytics` library. The Kotlin extensions library has no additional
updates.

# 18.1.0
* [changed] Internal changes to support upcoming Unity features.


## Kotlin
The Kotlin extensions library transitively includes the updated
`firebase-crashlytics` library. The Kotlin extensions library has no additional
updates.

# 18.0.1
* [fixed] Fixed a bug that could prevent proper removal of [crashlytics] NDK
  crash report files when crash reporting is disabled, resulting in excessive
  disk use.


## Kotlin
The Kotlin extensions library transitively includes the updated
`firebase-crashlytics` library. The Kotlin extensions library has no additional
updates.

# 18.0.0
* [changed] Removed call to
  [`FirebaseInstallations#getId()`](/docs/reference/android/com/google/firebase/installations/FirebaseInstallations#getId())
  when [automatic data collection](/docs/crashlytics/customize-crash-reports?platform=android#enable-reporting)
  is disabled for [crashlytics]. [crashlytics] no longer makes any network
  calls when reporting is disabled.
* [changed] Internal changes to support dynamic feature modules.


## Kotlin
The Kotlin extensions library transitively includes the updated
`firebase-crashlytics` library. The Kotlin extensions library has no additional
updates.

# 17.4.1
* [changed] Improved rooted device detection.
  (#2515)
* [fixed] Fix an uncaught IllegalStateExeception that could be thrown if
  [crashlytics] is unable to register a receiver that collects battery state
  information. If registration fails due to the app already having registered
  too many receivers, [crashlytics] will report default values for the battery
  state rather than crashing.
  (#2504)


## Kotlin
The Kotlin extensions library transitively includes the updated
`firebase-crashlytics` library. The Kotlin extensions library has no additional
updates.

# 17.4.0
* [feature] Added the
  [`setCustomKeys`](/docs/reference/android/com/google/firebase/crashlytics/CustomKeysAndValues)
  API to allow bulk logging of custom keys and values.
  ([Github PR #2443](//github.com/firebase/firebase-android-sdk/pull/2443){: .external})


## Kotlin
The Kotlin extensions library transitively includes the updated
`firebase-crashlytics` library. The Kotlin extensions library has no additional
updates.

# 17.3.1
* [changed] Removed OkHttp dependency to eliminate conflicts with apps and
  SDKs using incompatible versions.


## Kotlin
The Kotlin extensions library transitively includes the updated
`firebase-crashlytics` library. The Kotlin extensions library has no additional
updates.

# 17.3.0
* [changed] Clarified debug logs for crash reports enqueued to be sent via the
  `firebase-datatransport` library.
* [fixed] Addressed an issue which could cause a `RejectedExecutionException`
  in rare cases.
  ([Github Issue #2013](//github.com/firebase/firebase-android-sdk/issues/2013){: .external})


## Kotlin
The Kotlin extensions library transitively includes the updated
`firebase-crashlytics` library. The Kotlin extensions library has no additional
updates.

# 17.2.2
* [fixed] Fixed crash that can occur when using a built-in resource as the app
  launcher icon.
  ([Github Issue #1935](//github.com/firebase/firebase-android-sdk/issues/1935){: .external})
* [fixed] Fixed a bug preventing crash reports from being sent in some cases
  when an app is using [crashlytics] on multiple processes.


## Kotlin
The Kotlin extensions library transitively includes the updated
`firebase-crashlytics` library. The Kotlin extensions library has no additional
updates.

# 17.2.1
* [fixed] Improved handling of asynchronous tasks that need to wait for
  completion on the main thread.
  ([Github PR #1739](//github.com/firebase/firebase-android-sdk/pull/1739){: .external})
* [changed] Added an overload to the `setCrashlyticsCollectionEnabled` API to
  allow for passing `null` to clear any previously set value.
  ([Github PR #1434](//github.com/firebase/firebase-android-sdk/pull/1434){: .external})
* [changed] Migrated to use the [firebase_installations] service _directly_
  instead of using an indirect dependency via the Firebase Instance ID SDK.
  ([Github PR #1760](//github.com/firebase/firebase-android-sdk/pull/1760){: .external})

  {% include "docs/reference/android/client/_includes/_iid-indirect-dependency-solutions.html" %}


## Kotlin
The Kotlin extensions library transitively includes the updated
`firebase-crashlytics` library. The Kotlin extensions library has no additional
updates.

# 17.1.1
* [changed] To improve the reliability of submitting crash uploads on poor
  networks, changed the Transport SDK to retry connection errors
  ([Github Issue #1705](//github.com/firebase/firebase-android-sdk/issues/1705){: .external})
  and increased the number of retries before deleting events
  ([Github Issue #1708](//github.com/firebase/firebase-android-sdk/issues/1708){: .external}).


## Kotlin
The Kotlin extensions library transitively includes the updated
`firebase-crashlytics` library. The Kotlin extensions library has no additional
updates.

# 17.1.0
* [fixed] Updated [crashlytics] integration with [firebase_analytics] to
  include native crashes in crash-free users counts.
* [fixed] Removed a harmless, yet unexpected `FileNotFoundException` log
  output that printed when an optional file is unavailable.
  ([Github Issue #1559](//github.com/firebase/firebase-android-sdk/issues/1559#issuecomment-638387614){: .external})


## Kotlin
* [feature] The [firebase_crashlytics] Android library with Kotlin
  extensions is now available. The Kotlin extensions library transitively
  includes the base `firebase-crashlytics` library. To learn more, visit the
  [[crashlytics] KTX documentation](/docs/reference/kotlin/com/google/firebase/crashlytics/ktx/package-summary).

# 17.0.1
* [fixed] Fixed an issue causing a `SQLiteException` when changing versions
  of [crashlytics].
  ([Github Issue #1531](https://github.com/firebase/firebase-android-sdk/issues/1531){: .external})
* [fixed] Improved reliability of sending reports at crash time on Android API
  level 28+.

# 17.0.0
* [changed] The [firebase_crashlytics] SDK is now generally available.
* [fixed] Fixed an issue that could cause apps to crash if a crash report
  payload is too large (rare).
* [changed] Updated dependency on the Firebase Instance ID library to v20.1.5,
  which is a step towards a direct dependency on the [firebase_installations]
  service in a future release.

# 17.0.0-beta04
* [changed] Imposed a limit on the maximum crash report payload size.
* [fixed] Reduced crash report payload size.

# 17.0.0-beta03
* [fixed] Fixed internal bugs to improve crash analysis and grouping.
* [changed] Improved compatibility with Google Analytics. For best
  performance, make sure you're using the latest versions of the
  [firebase_crashlytics] SDK and the Firebase SDK for Google Analytics.
* [changed] Updated remaining [crashlytics] backend API calls to prepare
  for Fabric sunset.

# 17.0.0-beta02
* [changed] Removed superfluous `D/FirebaseCrashlytics` prefix from logs.
  ([#1202](https://github.com/firebase/firebase-android-sdk/issues/1202))
* [changed] Updated [crashlytics] backend API calls in preparation for
  Fabric sunset.
* [changed] Upgraded [firebase_analytics] integration to improve crash-free
  users accuracy. For improved performance, we recommend that you upgrade to the
  latest version of the Firebase SDK for [firebase_analytics] with this
  version of [firebase_crashlytics].

# 17.0.0-beta01
This release for [firebase_crashlytics] includes the initial beta release of
the [firebase_crashlytics] SDK.

The [firebase_crashlytics] SDK is a new version of the [crashlytics] SDK
built _without_ Fabric and instead built entirely on Firebase. This new SDK has
new and improved APIs as well as an artifact name change.
The following release notes describe changes in the new SDK.

<aside class="note"><p>The changes in these release notes are only relevant to
  [crashlytics] users who are upgrading from the legacy Fabric SDK.</p>
  <ul>
    <li>If you're using [crashlytics] for NDK crash reporting in your app for
      the first time, follow the
      <a href="/docs/crashlytics/get-started-new-sdk?platform=android">getting
        started instructions</a>.
    </li>
    <li>If you're upgrading from the legacy Fabric SDK to the
      [firebase_crashlytics] SDK, follow the
      <a href="/docs/crashlytics/upgrade-sdk?platform=android">upgrade
        instructions</a> to update your app with the following SDK changes.
    </li>
  </ul>
</aside>

 * [changed] Replaced static methods with new instance methods that are more
 consistent with other Firebase SDKs and more intuitive to use. The new APIs
 give your users more control over how you collect their data.
 * [removed] Removed the Fabric [crashlytics] API key. Now, [crashlytics]
 will always use the `google-services.json` file to associate your app with your
 Firebase project. If you linked your app from Fabric, remove the Fabric API key
 from your `AndroidManifest.xml` file.
 * [removed] The `fabric.properties` and `crashlytics.properties` files are no
 longer supported. Remove them from your app.<|MERGE_RESOLUTION|>--- conflicted
+++ resolved
@@ -1,11 +1,6 @@
 # Unreleased
-<<<<<<< HEAD
 * [fixed] Fixed Flutter and Unity on-demand fatal `setUserIdentifier` behaviour. Github
   [#10759](https://github.com/firebase/flutterfire/issues/10759)
-=======
-
-* [changed] Include more details about app processes in reports.
->>>>>>> 14d7befa
 
 # 18.5.0
 * [changed] Added Kotlin extensions (KTX) APIs from `com.google.firebase:firebase-crashlytics-ktx`
