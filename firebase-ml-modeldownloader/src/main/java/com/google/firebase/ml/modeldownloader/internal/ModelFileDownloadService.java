// Copyright 2020 Google LLC
//
// Licensed under the Apache License, Version 2.0 (the "License");
// you may not use this file except in compliance with the License.
// You may obtain a copy of the License at
//
//      http://www.apache.org/licenses/LICENSE-2.0
//
// Unless required by applicable law or agreed to in writing, software
// distributed under the License is distributed on an "AS IS" BASIS,
// WITHOUT WARRANTIES OR CONDITIONS OF ANY KIND, either express or implied.
// See the License for the specific language governing permissions and
// limitations under the License.

package com.google.firebase.ml.modeldownloader.internal;

import android.app.DownloadManager;
import android.app.DownloadManager.Query;
import android.app.DownloadManager.Request;
import android.content.BroadcastReceiver;
import android.content.Context;
import android.content.Intent;
import android.content.IntentFilter;
import android.database.Cursor;
import android.net.Uri;
import android.os.Build.VERSION;
import android.os.Build.VERSION_CODES;
import android.os.ParcelFileDescriptor;
import android.util.Log;
import android.util.LongSparseArray;
import androidx.annotation.GuardedBy;
import androidx.annotation.NonNull;
import androidx.annotation.Nullable;
import androidx.annotation.VisibleForTesting;
import androidx.annotation.WorkerThread;
import com.google.android.datatransport.TransportFactory;
import com.google.android.gms.tasks.Task;
import com.google.android.gms.tasks.TaskCompletionSource;
import com.google.android.gms.tasks.Tasks;
import com.google.firebase.FirebaseApp;
import com.google.firebase.ml.modeldownloader.CustomModel;
import com.google.firebase.ml.modeldownloader.CustomModelDownloadConditions;
import com.google.firebase.ml.modeldownloader.FirebaseMlException;
import com.google.firebase.ml.modeldownloader.internal.FirebaseMlLogEvent.ModelDownloadLogEvent.DownloadStatus;
import com.google.firebase.ml.modeldownloader.internal.FirebaseMlLogEvent.ModelDownloadLogEvent.ErrorCode;
import java.io.File;
import java.io.FileNotFoundException;
import java.util.Date;
import java.util.regex.Matcher;
import java.util.regex.Pattern;

/**
 * Calls the Android Download service to copy the model file to device (temp location) and then
 * moves file to it's permanent location, updating the model details in shared preferences
 * throughout.
 *
 * @hide
 */
public class ModelFileDownloadService {

  private static final String TAG = "ModelFileDownloadSer";
  private final DownloadManager downloadManager;
  private final Context context;
  private final ModelFileManager fileManager;
  private final SharedPreferencesUtil sharedPreferencesUtil;
<<<<<<< HEAD
  private static final int COMPLETION_BUFFER_IN_MS = 60 * 5 * 1000;
=======
  private final FirebaseMlLogger eventLogger;

  private final DataTransportMlEventSender statsSender;
>>>>>>> cdf06e2c

  @GuardedBy("this")
  // Mapping from download id to broadcast receiver. Because models can update, we cannot just keep
  // one instance of DownloadBroadcastReceiver per RemoteModelDownloadManager object.
  private final LongSparseArray<DownloadBroadcastReceiver> receiverMaps = new LongSparseArray<>();

  @GuardedBy("this")
  // Mapping from download id to TaskCompletionSource. Because models can update, we cannot just
  // keep one instance of TaskCompletionSource per RemoteModelDownloadManager object.
  private final LongSparseArray<TaskCompletionSource<Void>> taskCompletionSourceMaps =
      new LongSparseArray<>();

  private CustomModelDownloadConditions downloadConditions =
      new CustomModelDownloadConditions.Builder().build();

  public ModelFileDownloadService(
      @NonNull FirebaseApp firebaseApp, TransportFactory transportFactory) {
    this.context = firebaseApp.getApplicationContext();
    downloadManager = (DownloadManager) context.getSystemService(Context.DOWNLOAD_SERVICE);
    this.fileManager = ModelFileManager.getInstance();
    this.sharedPreferencesUtil = new SharedPreferencesUtil(firebaseApp);
    this.statsSender = DataTransportMlEventSender.create(transportFactory);
    this.eventLogger = new FirebaseMlLogger(firebaseApp, sharedPreferencesUtil, statsSender);
  }

  @VisibleForTesting
  ModelFileDownloadService(
      @NonNull FirebaseApp firebaseApp,
      DownloadManager downloadManager,
      ModelFileManager fileManager,
      SharedPreferencesUtil sharedPreferencesUtil,
      DataTransportMlEventSender statsSender,
      FirebaseMlLogger eventLogger) {
    this.context = firebaseApp.getApplicationContext();
    this.downloadManager = downloadManager;
    this.fileManager = fileManager;
    this.sharedPreferencesUtil = sharedPreferencesUtil;
    this.eventLogger = eventLogger;
    this.statsSender = statsSender;
  }

  /**
   * Get ModelFileDownloadService instance using the firebase app returned by {@link
   * FirebaseApp#getInstance()}
   *
   * @return ModelFileDownloadService
   */
  @NonNull
  public static ModelFileDownloadService getInstance() {
    return FirebaseApp.getInstance().get(ModelFileDownloadService.class);
  }

  public Task<Void> download(
      CustomModel customModel, CustomModelDownloadConditions downloadConditions) {
    this.downloadConditions = downloadConditions;
    return ensureModelDownloaded(customModel);
  }

  @VisibleForTesting
  Task<Void> ensureModelDownloaded(CustomModel customModel) {
    // todo add logging for explicitly requested
    CustomModel downloadingModel =
        sharedPreferencesUtil.getDownloadingCustomModelDetails(customModel.getName());
    if (downloadingModel != null && downloadingModel.getDownloadId() != 0) {
      Integer statusCode = getDownloadingModelStatusCode(downloadingModel.getDownloadId());
      Date now = new Date();

      // check if download has completed or still has time to finish.
      // Give a buffer above url expiry to continue if in progress.
      if (statusCode != null
          && (statusCode == DownloadManager.STATUS_SUCCESSFUL
              || statusCode == DownloadManager.STATUS_FAILED
              || (customModel.getDownloadUrlExpiry()
                  > (now.getTime() - COMPLETION_BUFFER_IN_MS)))) {
        // download in progress for this hash already - return this result.
        return registerReceiverForDownloadId(
            downloadingModel.getDownloadId(), customModel.getName());
      }
    }

    if (downloadingModel != null) {
      // remove failed download attempts
      removeOrCancelDownload(downloadingModel.getName(), downloadingModel.getDownloadId());
    }

    // schedule new download of model file
    Long newDownloadId = scheduleModelDownload(customModel);
    if (newDownloadId == null) {
      return Tasks.forException(new Exception("Failed to schedule the download task"));
    }

    return registerReceiverForDownloadId(newDownloadId, customModel.getName());
  }
  /** Removes or cancels the downloading model if exists. */
  synchronized void removeOrCancelDownload(String modelName, Long downloadId) {
    if (downloadManager == null || downloadId == 0) {
      return;
    }
    if (downloadManager.remove(downloadId) > 0
        || getDownloadingModelStatusCode(downloadId) == null) {
      sharedPreferencesUtil.setFailedUploadedCustomModelDetails(modelName);
    }
  }

  private synchronized DownloadBroadcastReceiver getReceiverInstance(
      long downloadId, String modelName) {
    DownloadBroadcastReceiver receiver = receiverMaps.get(downloadId);
    if (receiver == null) {
      receiver =
          new DownloadBroadcastReceiver(
              downloadId, modelName, getTaskCompletionSourceInstance(downloadId));
      receiverMaps.put(downloadId, receiver);
    }
    return receiver;
  }

  private Task<Void> registerReceiverForDownloadId(long downloadId, String modelName) {
    BroadcastReceiver broadcastReceiver = getReceiverInstance(downloadId, modelName);
    // It is okay to always register here. Since the broadcast receiver is the same via the lookup
    // for the same download id, the same broadcast receiver will be notified only once.
    context.registerReceiver(
        broadcastReceiver, new IntentFilter(DownloadManager.ACTION_DOWNLOAD_COMPLETE));

    return getTaskCompletionSourceInstance(downloadId).getTask();
  }

  @VisibleForTesting
  synchronized TaskCompletionSource<Void> getTaskCompletionSourceInstance(long downloadId) {
    TaskCompletionSource<Void> taskCompletionSource = taskCompletionSourceMaps.get(downloadId);
    if (taskCompletionSource == null) {
      taskCompletionSource = new TaskCompletionSource<>();
      taskCompletionSourceMaps.put(downloadId, taskCompletionSource);
    }

    return taskCompletionSource;
  }

  @VisibleForTesting
  synchronized Long scheduleModelDownload(@NonNull CustomModel customModel) {
    if (downloadManager == null) {
      return null;
    }

    if (customModel.getDownloadUrl() == null || customModel.getDownloadUrl().isEmpty()) {
      return null;
    }
    // todo handle expired url here and figure out what to do about delayed downloads too..

    // Schedule a new downloading
    Request downloadRequest = new Request(Uri.parse(customModel.getDownloadUrl()));
    // check Url is not expired - get new one if necessary...

    // By setting the destination uri to null, the downloaded file will be stored in
    // DownloadManager's purgeable cache. As a result, WRITE_EXTERNAL_STORAGE permission is not
    // needed.
    downloadRequest.setDestinationUri(null);
    if (VERSION.SDK_INT >= VERSION_CODES.N) {
      downloadRequest.setRequiresCharging(downloadConditions.isChargingRequired());
      downloadRequest.setRequiresDeviceIdle(downloadConditions.isDeviceIdleRequired());
    }

    if (downloadConditions.isWifiRequired()) {
      downloadRequest.setAllowedNetworkTypes(Request.NETWORK_WIFI);
    }

    long id = downloadManager.enqueue(downloadRequest);
    // update the custom model to store the download id - do not lose current local file - in case
    // this is a background update.
    sharedPreferencesUtil.setDownloadingCustomModelDetails(
        new CustomModel(
            customModel.getName(),
            customModel.getModelHash(),
            customModel.getSize(),
            id,
            customModel.getLocalFilePath()));
    return id;
  }

  @Nullable
  @VisibleForTesting
  synchronized Integer getDownloadingModelStatusCode(Long downloadingId) {
    if (downloadManager == null || downloadingId == null) {
      return null;
    }

    Integer statusCode = null;

    try (Cursor cursor = downloadManager.query(new Query().setFilterById(downloadingId))) {

      if (cursor != null && cursor.moveToFirst()) {
        statusCode = cursor.getInt(cursor.getColumnIndex(DownloadManager.COLUMN_STATUS));
      }

      if (statusCode == null) {
        return null;
      }

      if (statusCode != DownloadManager.STATUS_RUNNING
          && statusCode != DownloadManager.STATUS_PAUSED
          && statusCode != DownloadManager.STATUS_PENDING
          && statusCode != DownloadManager.STATUS_SUCCESSFUL
          && statusCode != DownloadManager.STATUS_FAILED) {
        // Unknown status
        statusCode = null;
      }
      return statusCode;
    }
  }

  @Nullable
  private synchronized ParcelFileDescriptor getDownloadedFile(Long downloadingId) {
    if (downloadManager == null || downloadingId == null) {
      return null;
    }

    ParcelFileDescriptor fileDescriptor = null;
    try {
      fileDescriptor = downloadManager.openDownloadedFile(downloadingId);
    } catch (FileNotFoundException e) {
<<<<<<< HEAD
      Log.d(TAG, "Downloaded file is not found" + e);
=======
      // todo(annz)
      System.out.println("Downloaded file is not found");
>>>>>>> cdf06e2c
    }
    return fileDescriptor;
  }

  public void maybeCheckDownloadingComplete() throws Exception {
    for (String key : sharedPreferencesUtil.getSharedPreferenceKeySet()) {
      // if a local file path is present - get model details.
      Matcher matcher =
          Pattern.compile(SharedPreferencesUtil.DOWNLOADING_MODEL_ID_MATCHER).matcher(key);
      if (matcher.find()) {
        String modelName = matcher.group(matcher.groupCount());
        CustomModel downloadingModel = sharedPreferencesUtil.getCustomModelDetails(modelName);
        if (downloadingModel != null) {
          Integer statusCode = getDownloadingModelStatusCode(downloadingModel.getDownloadId());
          if (statusCode != null
              && (statusCode == DownloadManager.STATUS_SUCCESSFUL
                  || statusCode == DownloadManager.STATUS_FAILED)) {
            loadNewlyDownloadedModelFile(downloadingModel);
          }
        }
      }
    }
  }

  @Nullable
  @WorkerThread
  public File loadNewlyDownloadedModelFile(CustomModel model) throws FirebaseMlException {
    Long downloadingId = model.getDownloadId();
    String downloadingModelHash = model.getModelHash();

    if (downloadingId == 0 || downloadingModelHash.isEmpty()) {
      // Clear the downloading info completely.
      // It handles the case: developer clear the app cache but downloaded model file in
      // DownloadManager's cache would not be cleared.
      removeOrCancelDownload(model.getName(), model.getDownloadId());
      return null;
    }

    Integer statusCode = getDownloadingModelStatusCode(downloadingId);
    if (statusCode == null) {
      // No status code, it may mean no such download or no download manager.
      removeOrCancelDownload(model.getName(), model.getDownloadId());
      return null;
    }

    if (statusCode == DownloadManager.STATUS_SUCCESSFUL) {
      // Get downloaded file.
      ParcelFileDescriptor fileDescriptor = getDownloadedFile(downloadingId);
      if (fileDescriptor == null) {
        // reset original model - removing download id.
        sharedPreferencesUtil.setFailedUploadedCustomModelDetails(model.getName());
        removeOrCancelDownload(model.getName(), model.getDownloadId());
        return null;
      }

      // Try to move it to destination folder.
      File newModelFile;
      try {
        newModelFile = fileManager.moveModelToDestinationFolder(model, fileDescriptor);
      } finally {
        removeOrCancelDownload(model.getName(), model.getDownloadId());
      }

      if (newModelFile == null) {
        sharedPreferencesUtil.setFailedUploadedCustomModelDetails(model.getName());
        return null;
      }

      // Successfully moved,  update share preferences
      sharedPreferencesUtil.setUploadedCustomModelDetails(
          new CustomModel(
              model.getName(), model.getModelHash(), model.getSize(), 0, newModelFile.getPath()));

      // todo(annzimmer) Cleans up the old files if it is the initial creation.
      return newModelFile;
    } else if (statusCode == DownloadManager.STATUS_FAILED) {
      // reset original model - removing downloading details.
      sharedPreferencesUtil.setFailedUploadedCustomModelDetails(model.getName());
      removeOrCancelDownload(model.getName(), model.getDownloadId());
    }
    // Other cases, return as null and wait for download finish.
    return null;
  }

  private FirebaseMlException getExceptionAccordingToDownloadManager(Long downloadId) {
    int errorCode = FirebaseMlException.INTERNAL;
    String errorMessage = "Model downloading failed";
    Cursor cursor =
        (downloadManager == null || downloadId == null)
            ? null
            : downloadManager.query(new Query().setFilterById(downloadId));
    if (cursor != null && cursor.moveToFirst()) {
      int reason = cursor.getInt(cursor.getColumnIndex(DownloadManager.COLUMN_REASON));
      if (reason == DownloadManager.ERROR_INSUFFICIENT_SPACE) {
        errorMessage = "Model downloading failed due to insufficient space on the device.";
        errorCode = FirebaseMlException.NOT_ENOUGH_SPACE;
      } else {
        errorMessage =
            "Model downloading failed due to error code: "
                + reason
                + " from Android DownloadManager";
      }
    }
    return new FirebaseMlException(errorMessage, errorCode);
  }

  /**
   * Gets the failure reason for the {@code downloadId}. Returns 0 if there isn't a record for the
   * specified {@code downloadId}.
   */
  int getFailureReason(Long downloadId) {
    int failureReason = FirebaseMlLogEvent.NO_INT_VALUE;
    Cursor cursor =
        (downloadManager == null || downloadId == null)
            ? null
            : downloadManager.query(new Query().setFilterById(downloadId));
    if (cursor != null && cursor.moveToFirst()) {
      int index = cursor.getColumnIndex(DownloadManager.COLUMN_REASON);
      if (index != -1) {
        failureReason = cursor.getInt(index);
      }
    }
    return failureReason;
  }

  // This class runs totally on worker thread because we registered the receiver with a worker
  // thread handler.
  @WorkerThread
  private class DownloadBroadcastReceiver extends BroadcastReceiver {

    // Download Id is captured inside this class in memory. So there is no concern of inconsistency
    // with the persisted download id in shared preferences.
    private final long downloadId;
    private final String modelName;
    private final TaskCompletionSource<Void> taskCompletionSource;

    private DownloadBroadcastReceiver(
        long downloadId, String modelName, TaskCompletionSource<Void> taskCompletionSource) {
      this.downloadId = downloadId;
      this.modelName = modelName;
      this.taskCompletionSource = taskCompletionSource;
    }

    @Override
    public void onReceive(Context context, Intent intent) {
      long id = intent.getLongExtra(DownloadManager.EXTRA_DOWNLOAD_ID, -1);
      if (id != downloadId) {
        return;
      }

      Integer statusCode = getDownloadingModelStatusCode(downloadId);
      // check to prevent DuplicateTaskCompletionException - this was already updated and removed.
      // Just return.
      if (taskCompletionSourceMaps.get(downloadId) == null) {
        receiverMaps.remove(downloadId);
        return;
      }

      synchronized (ModelFileDownloadService.this) {
        try {
          context.getApplicationContext().unregisterReceiver(this);
        } catch (IllegalArgumentException e) {
          // If we try to unregister a receiver that was never registered or has been unregistered,
          // IllegalArgumentException will be thrown by the Android Framework.
          // Our current code does not have this problem. However, in order to be safer in the
          // future, we just ignore the exception here, because it is not a big deal. The code can
          // move on.
        }

        receiverMaps.remove(downloadId);
        taskCompletionSourceMaps.remove(downloadId);
      }

      if (statusCode != null) {
        if (statusCode == DownloadManager.STATUS_FAILED) {
          eventLogger.logDownloadFailureWithReason(
              sharedPreferencesUtil.getDownloadingCustomModelDetails(modelName),
              false,
              getFailureReason(id));
          if (checkErrorCausedByExpiry(id, modelName)) {
            // retry as a new download
            // todo change to FirebaseMlException retry error.
            taskCompletionSource.setException(new Exception("Retry: Expired URL"));
            return;
          }
<<<<<<< HEAD
          // todo add failure reason and logging
          Log.d(TAG, "Download Failed for id: " + id);
          taskCompletionSource.setException(new Exception("Failed"));
=======
          taskCompletionSource.setException(getExceptionAccordingToDownloadManager(id));
>>>>>>> cdf06e2c
          return;
        }

        if (statusCode == DownloadManager.STATUS_SUCCESSFUL) {
<<<<<<< HEAD
          Log.d(TAG, "Download Succeeded for id: " + id);
=======
          eventLogger.logDownloadEventWithExactDownloadTime(
              sharedPreferencesUtil.getDownloadingCustomModelDetails(modelName),
              ErrorCode.NO_ERROR,
              DownloadStatus.SUCCEEDED);
>>>>>>> cdf06e2c
          taskCompletionSource.setResult(null);
          return;
        }
      }

      // Status code is null or not one of success or fail.
      taskCompletionSource.setException(new Exception("Model downloading failed"));
    }

    private boolean checkErrorCausedByExpiry(Long downloadId, String modelName) {
      CustomModel model = sharedPreferencesUtil.getCustomModelDetails(modelName);

      if (model == null) {
        return false;
      }

      final Date time = new Date();

      if (model.getDownloadUrlExpiry() < time.getTime()) {
        Cursor cursor =
            (downloadManager == null || downloadId == null)
                ? null
                : downloadManager.query(new Query().setFilterById(downloadId));
        if (cursor != null && cursor.moveToFirst()) {
          int reason = cursor.getInt(cursor.getColumnIndex(DownloadManager.COLUMN_REASON));
          // 400 implies possibility of url expiry
          return (reason == 400);
        }
      }
      return false;
    }
  }
}<|MERGE_RESOLUTION|>--- conflicted
+++ resolved
@@ -63,13 +63,10 @@
   private final Context context;
   private final ModelFileManager fileManager;
   private final SharedPreferencesUtil sharedPreferencesUtil;
-<<<<<<< HEAD
   private static final int COMPLETION_BUFFER_IN_MS = 60 * 5 * 1000;
-=======
   private final FirebaseMlLogger eventLogger;
 
   private final DataTransportMlEventSender statsSender;
->>>>>>> cdf06e2c
 
   @GuardedBy("this")
   // Mapping from download id to broadcast receiver. Because models can update, we cannot just keep
@@ -289,12 +286,7 @@
     try {
       fileDescriptor = downloadManager.openDownloadedFile(downloadingId);
     } catch (FileNotFoundException e) {
-<<<<<<< HEAD
       Log.d(TAG, "Downloaded file is not found" + e);
-=======
-      // todo(annz)
-      System.out.println("Downloaded file is not found");
->>>>>>> cdf06e2c
     }
     return fileDescriptor;
   }
@@ -480,25 +472,15 @@
             taskCompletionSource.setException(new Exception("Retry: Expired URL"));
             return;
           }
-<<<<<<< HEAD
-          // todo add failure reason and logging
-          Log.d(TAG, "Download Failed for id: " + id);
-          taskCompletionSource.setException(new Exception("Failed"));
-=======
           taskCompletionSource.setException(getExceptionAccordingToDownloadManager(id));
->>>>>>> cdf06e2c
           return;
         }
 
         if (statusCode == DownloadManager.STATUS_SUCCESSFUL) {
-<<<<<<< HEAD
-          Log.d(TAG, "Download Succeeded for id: " + id);
-=======
           eventLogger.logDownloadEventWithExactDownloadTime(
               sharedPreferencesUtil.getDownloadingCustomModelDetails(modelName),
               ErrorCode.NO_ERROR,
               DownloadStatus.SUCCEEDED);
->>>>>>> cdf06e2c
           taskCompletionSource.setResult(null);
           return;
         }
