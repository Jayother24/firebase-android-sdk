--- conflicted
+++ resolved
@@ -1,14 +1,10 @@
 # Unreleased
-<<<<<<< HEAD
-* [fixed] Fixed `SecurityException` where the `RECEIVER_EXPORTED` or `RECEIVER_NOT_EXPORTED` flag should be
-=======
+* [changed] Bump internal dependencies.
 
 
 # 24.2.2
 * [fixed] Fixed `SecurityException` where the `RECEIVER_EXPORTED` or `RECEIVER_NOT_EXPORTED` flag should be 
->>>>>>> 19d0fb42
   specified when registerReceiver is being used. [#5597](https://github.com/firebase/firebase-android-sdk/pull/5597)
-* [changed] Bump internal dependencies.
 
 
 ## Kotlin
