[versions]
# javalite, protoc and protobufjavautil versions should be in sync while updating and
# it needs to match the protobuf version which grpc has transitive dependency on.
android-lint = "30.3.1"
autovalue = "1.10.1"
coroutines = "1.6.4"
dagger = "2.43.2"
grpc = "1.57.2"
javalite = "3.21.11"
kotlin = "1.8.22"
protoc = "3.21.11"
<<<<<<< HEAD
robolectric = "4.12"
truth = "1.3.0"
=======
robolectric = "4.10.3"
truth = "1.4.2"
>>>>>>> ddae42dc
protobufjavautil = "3.21.11"
kotest = "5.5.5"
quickcheck = "0.6"
androidx-test-core="1.5.0"
androidx-test-junit="1.1.5"
androidx-test-truth = "1.5.0"

[libraries]
android-lint = { module = "com.android.tools.lint:lint", version.ref = "android-lint" }
android-lint-api = { module = "com.android.tools.lint:lint-api", version.ref = "android-lint" }
android-lint-checks = { module = "com.android.tools.lint:lint-checks", version.ref = "android-lint" }
android-lint-tests = { module = "com.android.tools.lint:lint-tests", version.ref = "android-lint" }
android-lint-testutils = { module = "com.android.tools:testutils", version.ref = "android-lint" }
androidx-annotation = { module = "androidx.annotation:annotation", version = "1.5.0" }
androidx-core = { module = "androidx.core:core", version = "1.2.0" }
androidx-futures = { module = "androidx.concurrent:concurrent-futures", version = "1.1.0" }
autovalue = { module = "com.google.auto.value:auto-value", version.ref = "autovalue" }
autovalue-annotations = { module = "com.google.auto.value:auto-value-annotations", version.ref = "autovalue" }
dagger-dagger = { module = "com.google.dagger:dagger", version.ref = "dagger" }
dagger-compiler = { module = "com.google.dagger:dagger-compiler", version.ref = "dagger" }
errorprone-annotations = { module = "com.google.errorprone:error_prone_annotations", version = "2.26.0" }
findbugs-jsr305 = { module = "com.google.code.findbugs:jsr305", version = "3.0.2" }
javax-inject = { module = "javax.inject:javax.inject", version = "1" }
kotlin-stdlib = { module = "org.jetbrains.kotlin:kotlin-stdlib", version.ref = "kotlin" }
kotlin-coroutines-tasks = { module = "org.jetbrains.kotlinx:kotlinx-coroutines-play-services", version.ref = "coroutines" }
kotlinx-serialization-json = { module = "org.jetbrains.kotlinx:kotlinx-serialization-json", version = "1.5.0" }
kotlinx-coroutines-core = { module = "org.jetbrains.kotlinx:kotlinx-coroutines-core", version.ref = "coroutines" }
okhttp = { module = "com.squareup.okhttp3:okhttp", version = "3.12.13" }
org-json = { module = "org.json:json", version = "20210307" }
playservices-base = { module = "com.google.android.gms:play-services-base", version = "18.1.0" }
playservices-basement = { module = "com.google.android.gms:play-services-basement", version = "18.3.0" }
playservices-tasks = { module = "com.google.android.gms:play-services-tasks", version = "18.1.0" }

# Test libs
androidx-test-core = { module = "androidx.test:core", version.ref = "androidx-test-core" }
androidx-test-junit = { module = "androidx.test.ext:junit", version.ref = "androidx-test-junit" }
androidx-test-truth = { module = "androidx.test.ext:truth", version.ref = "androidx-test-truth" }
androidx-test-rules = { module = "androidx.test:rules", version.ref = "androidx-test-core" }
androidx-test-runner = { module = "androidx.test:runner", version = "1.5.2" }
junit = { module = "junit:junit", version = "4.13.2" }
kotlin-coroutines-test = { module = "org.jetbrains.kotlinx:kotlinx-coroutines-test", version.ref = "coroutines" }
mockito-core = { module = "org.mockito:mockito-core", version = "5.2.0" }
mockito-dexmaker = { module = "com.linkedin.dexmaker:dexmaker-mockito", version = "2.28.3" }
robolectric = { module = "org.robolectric:robolectric", version.ref = "robolectric" }
truth = { module = "com.google.truth:truth", version.ref = "truth" }
protobuf-java-util = { module = "com.google.protobuf:protobuf-java-util", version.ref = "protobufjavautil" }
kotest-runner = { module = "io.kotest:kotest-runner-junit4-jvm", version.ref = "kotest" }
kotest-assertions = { module = "io.kotest:kotest-assertions-core-jvm", version.ref = "kotest" }
kotest-property = { module = "io.kotest:kotest-property-jvm", version.ref = "kotest" }
quickcheck = { module = "net.java:quickcheck", version.ref = "quickcheck" }

[bundles]
kotest = ["kotest-runner", "kotest-assertions", "kotest-property"]
playservices = ["playservices-base", "playservices-basement", "playservices-tasks"]<|MERGE_RESOLUTION|>--- conflicted
+++ resolved
@@ -9,13 +9,8 @@
 javalite = "3.21.11"
 kotlin = "1.8.22"
 protoc = "3.21.11"
-<<<<<<< HEAD
+truth = "1.4.2"
 robolectric = "4.12"
-truth = "1.3.0"
-=======
-robolectric = "4.10.3"
-truth = "1.4.2"
->>>>>>> ddae42dc
 protobufjavautil = "3.21.11"
 kotest = "5.5.5"
 quickcheck = "0.6"
