--- conflicted
+++ resolved
@@ -21,13 +21,8 @@
           fetch-depth: 2
           submodules: true
 
-<<<<<<< HEAD
       - name: Set up JDK 17
-        uses: actions/setup-java@v2
-=======
-      - name: Set up JDK 11
         uses: actions/setup-java@v3
->>>>>>> 658fc46b
         with:
           java-version: 17
           distribution: temurin
@@ -54,13 +49,8 @@
           fetch-depth: 2
           submodules: true
 
-<<<<<<< HEAD
       - name: Set up JDK 17
-        uses: actions/setup-java@v2
-=======
-      - name: Set up JDK 11
         uses: actions/setup-java@v3
->>>>>>> 658fc46b
         with:
           java-version: 17
           distribution: temurin
@@ -109,13 +99,8 @@
           fetch-depth: 2
           submodules: true
 
-<<<<<<< HEAD
       - name: Set up JDK 17
-        uses: actions/setup-java@v2
-=======
-      - name: Set up JDK 11
         uses: actions/setup-java@v3
->>>>>>> 658fc46b
         with:
           java-version: 17
           distribution: temurin
